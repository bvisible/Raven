--- conflicted
+++ resolved
@@ -20,7 +20,6 @@
 	openai_organisation_id = (raven_settings.openai_organisation_id or "").strip()
 	openai_project_id = (raven_settings.openai_project_id or "").strip()
 
-<<<<<<< HEAD
 	if raven_settings.openai_project_id:
 		client = OpenAI(
 			organization=raven_settings.openai_organisation_id,
@@ -28,23 +27,12 @@
 			api_key=openai_api_key,
 			max_retries=1  # Limit retries to prevent duplicate responses
 		)
-=======
-	client_args = {"api_key": openai_api_key.strip(), "organization": openai_organisation_id}
-	if openai_project_id:
-		client_args["project"] = openai_project_id
->>>>>>> e40934f3
-
-	return OpenAI(**client_args)
-
-<<<<<<< HEAD
 	else:
 		client = OpenAI(
 			api_key=openai_api_key, 
 			organization=raven_settings.openai_organisation_id,
 			max_retries=1  # Limit retries to prevent duplicate responses
 		)
-=======
->>>>>>> e40934f3
 
 def get_openai_models():
 	"""
