import frappe
from frappe import _, client
from frappe.utils import now_datetime, nowdate


def get_document(doctype: str, document_id: str):
	"""
	Get a document from the database
	"""
	# Use the frappe.client.get method to get the document with permissions (both read and field level read)
	return client.get(doctype, name=document_id)


def get_documents(doctype: str, document_ids: list):
	"""
	Get documents from the database
	"""
	docs = []
	for document_id in document_ids:
		# Use the frappe.client.get method to get the document with permissions applied
		docs.append(client.get(doctype, name=document_id))
	return docs


def create_document(doctype: str, data: dict, function=None):
	"""
	Create a document in the database
	"""
	if function:
		# Get any default values
		for param in function.parameters:
			if param.default_value:
				# Check if this value was not to be asked by the AI
				if param.do_not_ask_ai:
					data[param.fieldname] = param.default_value

				# Check if the value was not provided
				if not data.get(param.fieldname):
					data[param.fieldname] = param.default_value

	doc = frappe.get_doc({"doctype": doctype, **data})
	doc.insert()
	return {"document_id": doc.name, "message": "Document created", "doctype": doctype}


def create_documents(doctype: str, data: list, function=None):
	"""
	Create documents in the database
	"""
	docs = []
	for item in data:
		docs.append(create_document(doctype, item, function).get("document_id"))

	return {"documents": docs, "message": "Documents created", "doctype": doctype}


def update_document(doctype: str, document_id: str, data: dict, function=None):
	"""
	Update a document in the database
	"""
	if function:
		# Get any default values
		for param in function.parameters:
			if param.default_value:
				# Check if this value was not to be asked by the AI
				if param.do_not_ask_ai:
					data[param.fieldname] = param.default_value

				# Check if the value was not provided
				if not data.get(param.fieldname):
					data[param.fieldname] = param.default_value

	doc = frappe.get_doc(doctype, document_id)
	doc.update(data)
	doc.save()
	return {"document_id": doc.name, "message": "Document updated", "doctype": doctype}


def update_documents(doctype: str, data: dict, function=None):
	"""
	Update documents in the database
	"""
	updated_docs = []
	for document in data:
		document_without_id = document.copy()
		document_id = document_without_id.pop("document_id")
		updated_docs.append(
			update_document(doctype, document_id, document_without_id, function).get("document_id")
		)

	return {"document_ids": updated_docs, "message": "Documents updated", "doctype": doctype}


def delete_document(doctype: str, document_id: str):
	"""
	Delete a document from the database
	"""
	frappe.delete_doc(doctype, document_id)
	return {"document_id": document_id, "message": "Document deleted", "doctype": doctype}


def delete_documents(doctype: str, document_ids: list):
	"""
	Delete documents from the database
	"""
	for document_id in document_ids:
		frappe.delete_doc(doctype, document_id)
	return {"document_ids": document_ids, "message": "Documents deleted", "doctype": doctype}


def submit_document(doctype: str, document_id: str):
	"""
	Submit a document in the database
	"""
	doc = frappe.get_doc(doctype, document_id)
	doc.submit()
	return {
		"document_id": document_id,
		"message": f"{doctype} {document_id} submitted",
		"doctype": doctype,
	}


def cancel_document(doctype: str, document_id: str):
	"""
	Cancel a document in the database
	"""
	doc = frappe.get_doc(doctype, document_id)
	doc.cancel()
	return {
		"document_id": document_id,
		"message": f"{doctype} {document_id} cancelled",
		"doctype": doctype,
	}


def get_amended_document_id(doctype: str, document_id: str):
	"""
	Get the amended document for a given document
	"""
	amended_doc = frappe.db.exists(doctype, {"amended_from": document_id})
	if amended_doc:
		return amended_doc
	else:
		return {"message": f"{doctype} {document_id} is not amended"}


def get_amended_document(doctype: str, document_id: str):
	"""
	Get the amended document for a given document
	"""
	amended_doc = frappe.db.exists(doctype, {"amended_from": document_id})
	if amended_doc:
		return client.get(doctype, name=document_id)
	else:
		return {"message": f"{doctype} {document_id} is not amended", "doctype": doctype}


def attach_file_to_document(doctype: str, document_id: str, file_path: str):
	"""
	Attach a file to a document in the database
	"""
	if not frappe.db.exists(doctype, document_id):
		return {
			"document_id": document_id,
			"message": f"{doctype} with ID {document_id} not found",
			"doctype": doctype,
		}

	file = frappe.get_doc("File", {"file_url": file_path})

	if not file:
		frappe.throw(_("File not found"))

	newFile = frappe.get_doc(
		{
			"doctype": "File",
			"file_url": file_path,
			"attached_to_doctype": doctype,
			"attached_to_name": document_id,
			"folder": file.folder,
			"file_name": file.file_name,
			"is_private": file.is_private,
		}
	)
	newFile.insert()

	return {"document_id": document_id, "message": "File attached", "file_id": newFile.name}


def get_list(doctype: str, filters: dict = None, fields: list = None, limit: int = 20):
	"""
	Get a list of documents from the database
	"""
	if filters is None:
		filters = {}

	if fields is None:
		filtered_fields = ["*"]
	else:
		meta = frappe.get_meta(doctype)
		filtered_fields = ["name as document_id"]
		if "title" in fields:
			filtered_fields.append(meta.get_title_field())

		for field in fields:
			if meta.has_field(field) and field not in filtered_fields:
				filtered_fields.append(field)

	# Use the frappe.get_list method to get the list of documents
	return frappe.get_list(doctype, filters=filters, fields=filtered_fields, limit=limit)


def get_value(doctype: str, filters: dict = None, fieldname: str | list = "name"):
	"""
	Returns a value from a document

	                :param doctype: DocType to be queried
	                :param fieldname: Field to be returned (default `name`) - can be a list of fields(str) or a single field(str)
	                :param filters: dict or string for identifying the record
	"""
	meta = frappe.get_meta(doctype)

	if isinstance(fieldname, list):
		for field in fieldname:
			if not meta.has_field(field):
				return {"message": f"Field {field} does not exist in {doctype}"}

		return client.get_value(doctype, filters=filters, fieldname=fieldname)
	else:
		if not meta.has_field(fieldname):
			return {"message": f"Field {fieldname} does not exist in {doctype}"}

		return client.get_value(doctype, filters=filters, fieldname=fieldname)


def set_value(doctype: str, document_id: str, fieldname: str | dict, value: str = None):
	"""
	Set a value in a document

	                :param doctype: DocType to be queried
	                :param document_id: Document ID to be updated
	                :param fieldname: Field to be updated - fieldname string or JSON / dict with key value pair
	                :param value: value if fieldname is JSON

	                Example:
	                                client.set_value("Customer", "CUST-00001", {"customer_name": "John Doe", "customer_email": "john.doe@example.com"}) OR
	                                client.set_value("Customer", "CUST-00001", "customer_name", "John Doe")
	"""
	if isinstance(fieldname, dict):
		return client.set_value(doctype, document_id, fieldname)
	else:
		return client.set_value(doctype, document_id, fieldname, value)


def get_report_result(
	report_name: str,
	filters: dict = None,
	limit=None,
	user: str = None,
	ignore_prepared_report: bool = False,
	are_default_filters: bool = True,
):
	"""
	Run a report and return the columns and result
	"""
	# fetch the particular report
	report = frappe.get_doc("Report", report_name)
	if not report:
		return {
			"message": f"Report {report_name} is not present in the system. Please create the report first."
		}

	# run the report by using the get_data method and return the columns and result
	columns, data = report.get_data(
		filters=filters,
		limit=limit,
		user=user,
		ignore_prepared_report=ignore_prepared_report,
		are_default_filters=are_default_filters,
	)

<<<<<<< HEAD
	return {"columns": columns, "data": data}


# ========== AI PENDING ACTION FUNCTIONS ==========


@frappe.whitelist()
def create_pending_action(
	action_type, action_data, preview_message=None, confirmation_message=None, priority="Medium"
):
	"""
	Create a new pending action that requires user confirmation.
	Used by AI bots to create actions that need user approval.

	Args:
	        action_type: Type of action (e.g., "document_send", "email", "task")
	        action_data: Dictionary containing action-specific data
	        preview_message: Optional message to show in preview
	        confirmation_message: Optional message to show when confirming
	        priority: Priority level (Low, Medium, High, Critical)

	Returns:
	        dict: Created action details with ID
	"""
	try:
		import json

		# Ensure action_data is JSON string
		if isinstance(action_data, dict):
			action_data = json.dumps(action_data)

		# Create the pending action
		action = frappe.get_doc(
			{
				"doctype": "Raven AI Pending Action",
				"action_type": action_type,
				"status": "pending",
				"action_data": action_data,
				"preview_message": preview_message,
				"confirmation_message": confirmation_message,
				"priority": priority,
				"channel_id": frappe.flags.get("raven_channel_id"),
				"message_id": frappe.flags.get("raven_message_id"),
				"bot": frappe.flags.get("raven_bot"),
			}
		)
		action.insert()

		return {
			"status": "success",
			"action_id": action.name,
			"message": f"Pending action created: {action_type}",
			"requires_confirmation": True,
		}

	except Exception as e:
		frappe.log_error("AI Pending Action", str(e))
		return {"status": "error", "message": str(e)}


@frappe.whitelist()
def get_pending_actions(status=None, limit=10):
	"""
	Get list of pending actions for current user.
	Used by AI to check what actions are waiting.

	Args:
	        status: Filter by status (pending, confirmed, done, failed, cancelled)
	        limit: Maximum number of actions to return

	Returns:
	        dict: List of pending actions
	"""
	try:
		filters = {"owner": frappe.session.user}
		if status:
			filters["status"] = status

		actions = frappe.get_list(
			"Raven AI Pending Action",
			filters=filters,
			fields=["name", "action_type", "status", "priority", "creation", "preview_message"],
			order_by="creation desc",
			limit_page_length=limit,
		)

		return {"status": "success", "actions": actions, "count": len(actions)}

	except Exception as e:
		return {"status": "error", "message": str(e)}


@frappe.whitelist()
def get_pending_action_details(action_id):
	"""
	Get detailed information about a specific pending action.
	Used by AI to understand what an action will do.

	Args:
	        action_id: The action ID to get details for

	Returns:
	        dict: Full action details
	"""
	try:
		action = frappe.get_doc("Raven AI Pending Action", action_id)

		# Check permission
		if action.owner != frappe.session.user and not frappe.has_permission(
			"Raven AI Pending Action", "read"
		):
			frappe.throw("You don't have permission to view this action")

		return {"status": "success", "action": action.as_dict()}

	except Exception as e:
		return {"status": "error", "message": str(e)}


@frappe.whitelist()
def execute_pending_action(action_id):
	"""
	Execute a pending action.
	Used by AI after user confirmation.

	Args:
	        action_id: The action ID to execute

	Returns:
	        dict: Execution result
	"""
	try:
		action = frappe.get_doc("Raven AI Pending Action", action_id)

		# Check permission
		if action.owner != frappe.session.user:
			frappe.throw("You can only execute your own actions")

		# Execute the action
		result = action.execute()

		return result

	except Exception as e:
		# Log error with proper parameter order: title (140 char limit), then full error
		frappe.log_error(f"AI Action Execution - {action_id}"[:140], str(e))
		return {"status": "error", "message": str(e)}


@frappe.whitelist()
def cancel_pending_action(action_id):
	"""
	Cancel a pending action.
	Used by AI when user declines.

	Args:
	        action_id: The action ID to cancel

	Returns:
	        dict: Cancellation result
	"""
	try:
		action = frappe.get_doc("Raven AI Pending Action", action_id)

		# Check permission
		if action.owner != frappe.session.user:
			frappe.throw("You can only cancel your own actions")

		# Cancel the action
		action.status = "cancelled"
		action.save()

		return {"status": "success", "message": "Action cancelled"}

	except Exception as e:
		return {"status": "error", "message": str(e)}


@frappe.whitelist()
def confirm_pending_action(confirmation_type=None, action_id=None):
	"""
	Universal confirmation handler for any pending action.
	Now uses the Virtual DocType instead of cache.

	Args:
	        confirmation_type: "confirm" to execute, "cancel" to cancel, None to check status
	        action_id: Optional specific action ID, uses last pending if not provided

	Returns:
	        dict: Result of the action execution or current pending action info
	"""
	try:
		# Handle placeholder from AI models
		if action_id == "<ACTION_ID_FROM_PREVIEW>" or action_id == "":
			action_id = None

		# Get the pending action
		if not action_id:
			# Get last pending action for current user using the function that works with Virtual DocType
			result = get_pending_actions(status="pending", limit=1)
			if result.get("status") != "success" or not result.get("actions"):
				return {
					"status": "no_action",
					"message": "No pending action found. Please create an action first.",
				}
			action_id = result["actions"][0]["name"]

		# Get the pending action from Virtual DocType
		try:
			action = frappe.get_doc("Raven AI Pending Action", action_id)
		except frappe.DoesNotExistError:
			return {"status": "not_found", "message": f"No pending action found with ID {action_id}"}

		# If no confirmation type, just return the pending action info
		if not confirmation_type:
			return {
				"status": "pending",
				"action": action.as_dict(),
				"message": "Action is waiting for confirmation",
			}

		# Handle confirmation or cancellation
		if confirmation_type == "confirm":
			# Use the new execute_pending_action function
			result = execute_pending_action(action_id)
			return result

		elif confirmation_type == "cancel":
			# Use the new cancel_pending_action function
			result = cancel_pending_action(action_id)
			return result
		else:
			return {
				"status": "error",
				"message": f"Invalid confirmation_type: {confirmation_type}. Use 'confirm' or 'cancel'",
			}

	except Exception as e:
		frappe.log_error("Confirmation Error", str(e))
		return {"status": "error", "message": str(e)}
=======
	return {"columns": columns, "data": data}
>>>>>>> aa3b9296
<|MERGE_RESOLUTION|>--- conflicted
+++ resolved
@@ -280,247 +280,4 @@
 		are_default_filters=are_default_filters,
 	)
 
-<<<<<<< HEAD
-	return {"columns": columns, "data": data}
-
-
-# ========== AI PENDING ACTION FUNCTIONS ==========
-
-
-@frappe.whitelist()
-def create_pending_action(
-	action_type, action_data, preview_message=None, confirmation_message=None, priority="Medium"
-):
-	"""
-	Create a new pending action that requires user confirmation.
-	Used by AI bots to create actions that need user approval.
-
-	Args:
-	        action_type: Type of action (e.g., "document_send", "email", "task")
-	        action_data: Dictionary containing action-specific data
-	        preview_message: Optional message to show in preview
-	        confirmation_message: Optional message to show when confirming
-	        priority: Priority level (Low, Medium, High, Critical)
-
-	Returns:
-	        dict: Created action details with ID
-	"""
-	try:
-		import json
-
-		# Ensure action_data is JSON string
-		if isinstance(action_data, dict):
-			action_data = json.dumps(action_data)
-
-		# Create the pending action
-		action = frappe.get_doc(
-			{
-				"doctype": "Raven AI Pending Action",
-				"action_type": action_type,
-				"status": "pending",
-				"action_data": action_data,
-				"preview_message": preview_message,
-				"confirmation_message": confirmation_message,
-				"priority": priority,
-				"channel_id": frappe.flags.get("raven_channel_id"),
-				"message_id": frappe.flags.get("raven_message_id"),
-				"bot": frappe.flags.get("raven_bot"),
-			}
-		)
-		action.insert()
-
-		return {
-			"status": "success",
-			"action_id": action.name,
-			"message": f"Pending action created: {action_type}",
-			"requires_confirmation": True,
-		}
-
-	except Exception as e:
-		frappe.log_error("AI Pending Action", str(e))
-		return {"status": "error", "message": str(e)}
-
-
-@frappe.whitelist()
-def get_pending_actions(status=None, limit=10):
-	"""
-	Get list of pending actions for current user.
-	Used by AI to check what actions are waiting.
-
-	Args:
-	        status: Filter by status (pending, confirmed, done, failed, cancelled)
-	        limit: Maximum number of actions to return
-
-	Returns:
-	        dict: List of pending actions
-	"""
-	try:
-		filters = {"owner": frappe.session.user}
-		if status:
-			filters["status"] = status
-
-		actions = frappe.get_list(
-			"Raven AI Pending Action",
-			filters=filters,
-			fields=["name", "action_type", "status", "priority", "creation", "preview_message"],
-			order_by="creation desc",
-			limit_page_length=limit,
-		)
-
-		return {"status": "success", "actions": actions, "count": len(actions)}
-
-	except Exception as e:
-		return {"status": "error", "message": str(e)}
-
-
-@frappe.whitelist()
-def get_pending_action_details(action_id):
-	"""
-	Get detailed information about a specific pending action.
-	Used by AI to understand what an action will do.
-
-	Args:
-	        action_id: The action ID to get details for
-
-	Returns:
-	        dict: Full action details
-	"""
-	try:
-		action = frappe.get_doc("Raven AI Pending Action", action_id)
-
-		# Check permission
-		if action.owner != frappe.session.user and not frappe.has_permission(
-			"Raven AI Pending Action", "read"
-		):
-			frappe.throw("You don't have permission to view this action")
-
-		return {"status": "success", "action": action.as_dict()}
-
-	except Exception as e:
-		return {"status": "error", "message": str(e)}
-
-
-@frappe.whitelist()
-def execute_pending_action(action_id):
-	"""
-	Execute a pending action.
-	Used by AI after user confirmation.
-
-	Args:
-	        action_id: The action ID to execute
-
-	Returns:
-	        dict: Execution result
-	"""
-	try:
-		action = frappe.get_doc("Raven AI Pending Action", action_id)
-
-		# Check permission
-		if action.owner != frappe.session.user:
-			frappe.throw("You can only execute your own actions")
-
-		# Execute the action
-		result = action.execute()
-
-		return result
-
-	except Exception as e:
-		# Log error with proper parameter order: title (140 char limit), then full error
-		frappe.log_error(f"AI Action Execution - {action_id}"[:140], str(e))
-		return {"status": "error", "message": str(e)}
-
-
-@frappe.whitelist()
-def cancel_pending_action(action_id):
-	"""
-	Cancel a pending action.
-	Used by AI when user declines.
-
-	Args:
-	        action_id: The action ID to cancel
-
-	Returns:
-	        dict: Cancellation result
-	"""
-	try:
-		action = frappe.get_doc("Raven AI Pending Action", action_id)
-
-		# Check permission
-		if action.owner != frappe.session.user:
-			frappe.throw("You can only cancel your own actions")
-
-		# Cancel the action
-		action.status = "cancelled"
-		action.save()
-
-		return {"status": "success", "message": "Action cancelled"}
-
-	except Exception as e:
-		return {"status": "error", "message": str(e)}
-
-
-@frappe.whitelist()
-def confirm_pending_action(confirmation_type=None, action_id=None):
-	"""
-	Universal confirmation handler for any pending action.
-	Now uses the Virtual DocType instead of cache.
-
-	Args:
-	        confirmation_type: "confirm" to execute, "cancel" to cancel, None to check status
-	        action_id: Optional specific action ID, uses last pending if not provided
-
-	Returns:
-	        dict: Result of the action execution or current pending action info
-	"""
-	try:
-		# Handle placeholder from AI models
-		if action_id == "<ACTION_ID_FROM_PREVIEW>" or action_id == "":
-			action_id = None
-
-		# Get the pending action
-		if not action_id:
-			# Get last pending action for current user using the function that works with Virtual DocType
-			result = get_pending_actions(status="pending", limit=1)
-			if result.get("status") != "success" or not result.get("actions"):
-				return {
-					"status": "no_action",
-					"message": "No pending action found. Please create an action first.",
-				}
-			action_id = result["actions"][0]["name"]
-
-		# Get the pending action from Virtual DocType
-		try:
-			action = frappe.get_doc("Raven AI Pending Action", action_id)
-		except frappe.DoesNotExistError:
-			return {"status": "not_found", "message": f"No pending action found with ID {action_id}"}
-
-		# If no confirmation type, just return the pending action info
-		if not confirmation_type:
-			return {
-				"status": "pending",
-				"action": action.as_dict(),
-				"message": "Action is waiting for confirmation",
-			}
-
-		# Handle confirmation or cancellation
-		if confirmation_type == "confirm":
-			# Use the new execute_pending_action function
-			result = execute_pending_action(action_id)
-			return result
-
-		elif confirmation_type == "cancel":
-			# Use the new cancel_pending_action function
-			result = cancel_pending_action(action_id)
-			return result
-		else:
-			return {
-				"status": "error",
-				"message": f"Invalid confirmation_type: {confirmation_type}. Use 'confirm' or 'cancel'",
-			}
-
-	except Exception as e:
-		frappe.log_error("Confirmation Error", str(e))
-		return {"status": "error", "message": str(e)}
-=======
-	return {"columns": columns, "data": data}
->>>>>>> aa3b9296
+	return {"columns": columns, "data": data}