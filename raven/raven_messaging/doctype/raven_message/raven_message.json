{
 "actions": [],
 "allow_rename": 1,
 "autoname": "hash",
 "creation": "2023-02-12 17:29:25.498988",
 "default_view": "List",
 "doctype": "DocType",
 "editable_grid": 1,
 "engine": "InnoDB",
 "field_order": [
  "channel_id",
  "text",
  "json",
  "message_type",
  "file",
  "image_width",
  "image_height",
  "file_thumbnail",
  "thumbnail_width",
  "thumbnail_height",
  "message_reactions",
  "is_reply",
  "linked_message",
  "link_doctype",
  "link_document",
<<<<<<< HEAD
  "is_bot_message",
  "bot"
=======
  "content"
>>>>>>> 1bf1ac13
 ],
 "fields": [
  {
   "fieldname": "channel_id",
   "fieldtype": "Link",
   "in_list_view": 1,
   "in_standard_filter": 1,
   "label": "Channel ID",
   "options": "Raven Channel",
   "reqd": 1,
   "search_index": 1
  },
  {
   "fieldname": "text",
   "fieldtype": "Long Text",
   "label": "Text"
  },
  {
   "fieldname": "json",
   "fieldtype": "JSON",
   "label": "JSON"
  },
  {
   "fieldname": "file",
   "fieldtype": "Attach",
   "label": "File"
  },
  {
   "fieldname": "message_type",
   "fieldtype": "Select",
   "label": "Message Type",
   "options": "Text\nImage\nFile"
  },
  {
   "fieldname": "message_reactions",
   "fieldtype": "JSON",
   "label": "Message Reactions"
  },
  {
   "default": "0",
   "fieldname": "is_reply",
   "fieldtype": "Check",
   "label": "Is Reply"
  },
  {
   "fieldname": "linked_message",
   "fieldtype": "Link",
   "label": "Linked Message",
   "options": "Raven Message"
  },
  {
   "fieldname": "file_thumbnail",
   "fieldtype": "Attach",
   "label": "File Thumbnail"
  },
  {
   "fieldname": "image_width",
   "fieldtype": "Data",
   "label": "Image Width"
  },
  {
   "fieldname": "image_height",
   "fieldtype": "Data",
   "label": "Image Height"
  },
  {
   "fieldname": "thumbnail_width",
   "fieldtype": "Data",
   "label": "Thumbnail Width"
  },
  {
   "fieldname": "thumbnail_height",
   "fieldtype": "Data",
   "label": "Thumbnail Height"
  },
  {
   "fieldname": "link_doctype",
   "fieldtype": "Link",
   "label": "Link Doctype",
   "options": "DocType"
  },
  {
   "fieldname": "link_document",
   "fieldtype": "Dynamic Link",
   "label": "Link Document",
   "options": "link_doctype"
  },
  {
<<<<<<< HEAD
   "default": "0",
   "fieldname": "is_bot_message",
   "fieldtype": "Check",
   "label": "Is Bot Message"
  },
  {
   "depends_on": "eval: doc.is_bot_message == 1",
   "fieldname": "bot",
   "fieldtype": "Link",
   "label": "Bot",
   "mandatory_depends_on": "eval: doc.is_bot_message == 1",
   "options": "Raven User"
=======
   "fieldname": "content",
   "fieldtype": "Long Text",
   "label": "Content",
   "read_only": 1
>>>>>>> 1bf1ac13
  }
 ],
 "index_web_pages_for_search": 1,
 "links": [],
<<<<<<< HEAD
 "modified": "2024-01-19 17:41:28.463058",
=======
 "modified": "2024-01-19 14:56:44.534433",
>>>>>>> 1bf1ac13
 "modified_by": "Administrator",
 "module": "Raven Messaging",
 "name": "Raven Message",
 "naming_rule": "Random",
 "owner": "Administrator",
 "permissions": [
  {
   "create": 1,
   "delete": 1,
   "email": 1,
   "export": 1,
   "print": 1,
   "read": 1,
   "report": 1,
   "role": "System Manager",
   "select": 1,
   "share": 1,
   "write": 1
  },
  {
   "create": 1,
   "delete": 1,
   "email": 1,
   "export": 1,
   "if_owner": 1,
   "print": 1,
   "report": 1,
   "role": "Raven User",
   "share": 1,
   "write": 1
  },
  {
   "read": 1,
   "role": "Raven User"
  }
 ],
 "search_fields": "text",
 "sort_field": "modified",
 "sort_order": "DESC",
 "states": []
}<|MERGE_RESOLUTION|>--- conflicted
+++ resolved
@@ -23,12 +23,9 @@
   "linked_message",
   "link_doctype",
   "link_document",
-<<<<<<< HEAD
   "is_bot_message",
   "bot"
-=======
   "content"
->>>>>>> 1bf1ac13
  ],
  "fields": [
   {
@@ -117,7 +114,6 @@
    "options": "link_doctype"
   },
   {
-<<<<<<< HEAD
    "default": "0",
    "fieldname": "is_bot_message",
    "fieldtype": "Check",
@@ -130,21 +126,15 @@
    "label": "Bot",
    "mandatory_depends_on": "eval: doc.is_bot_message == 1",
    "options": "Raven User"
-=======
    "fieldname": "content",
    "fieldtype": "Long Text",
    "label": "Content",
    "read_only": 1
->>>>>>> 1bf1ac13
   }
  ],
  "index_web_pages_for_search": 1,
  "links": [],
-<<<<<<< HEAD
  "modified": "2024-01-19 17:41:28.463058",
-=======
- "modified": "2024-01-19 14:56:44.534433",
->>>>>>> 1bf1ac13
  "modified_by": "Administrator",
  "module": "Raven Messaging",
  "name": "Raven Message",
