{
    "actions": [],
    "allow_rename": 1,
    "autoname": "hash",
    "creation": "2023-02-12 17:29:25.498988",
    "default_view": "List",
    "doctype": "DocType",
    "editable_grid": 1,
    "engine": "InnoDB",
    "field_order": [
        "channel_id",
        "text",
        "json",
<<<<<<< HEAD
        "message_type",
=======
        "message_reactions",
        "is_reply",
        "linked_message",
        "replied_message_details",
        "column_break_wvje",
        "message_type",
        "content",
>>>>>>> 16e20866
        "file",
        "image_width",
        "image_height",
        "file_thumbnail",
        "thumbnail_width",
        "thumbnail_height",
<<<<<<< HEAD
        "message_reactions",
        "is_reply",
        "linked_message",
        "link_doctype",
        "link_document",
        "is_bot_message",
        "bot",
        "content"
=======
        "link_doctype",
        "link_document",
        "is_edited",
        "mentions"
>>>>>>> 16e20866
    ],
    "fields": [
        {
            "fieldname": "channel_id",
            "fieldtype": "Link",
            "in_list_view": 1,
            "in_standard_filter": 1,
            "label": "Channel ID",
            "options": "Raven Channel",
            "reqd": 1,
            "search_index": 1
        },
        {
            "fieldname": "text",
            "fieldtype": "Long Text",
            "label": "Text"
        },
        {
            "fieldname": "json",
            "fieldtype": "JSON",
            "label": "JSON"
        },
        {
            "fieldname": "file",
            "fieldtype": "Attach",
            "label": "File"
        },
        {
            "fieldname": "message_type",
            "fieldtype": "Select",
            "label": "Message Type",
            "options": "Text\nImage\nFile"
        },
        {
            "fieldname": "message_reactions",
            "fieldtype": "JSON",
            "label": "Message Reactions"
        },
        {
            "default": "0",
            "fieldname": "is_reply",
            "fieldtype": "Check",
            "label": "Is Reply"
        },
        {
            "fieldname": "linked_message",
            "fieldtype": "Link",
<<<<<<< HEAD
            "label": "Linked Message",
=======
            "label": "Replied Message ID",
>>>>>>> 16e20866
            "options": "Raven Message"
        },
        {
            "fieldname": "file_thumbnail",
            "fieldtype": "Attach",
            "label": "File Thumbnail"
        },
        {
            "fieldname": "image_width",
            "fieldtype": "Data",
            "label": "Image Width"
        },
        {
            "fieldname": "image_height",
            "fieldtype": "Data",
            "label": "Image Height"
        },
        {
            "fieldname": "thumbnail_width",
            "fieldtype": "Data",
            "label": "Thumbnail Width"
        },
        {
            "fieldname": "thumbnail_height",
            "fieldtype": "Data",
            "label": "Thumbnail Height"
        },
        {
            "fieldname": "link_doctype",
            "fieldtype": "Link",
            "label": "Link Doctype",
            "options": "DocType"
        },
        {
            "fieldname": "link_document",
            "fieldtype": "Dynamic Link",
            "label": "Link Document",
            "options": "link_doctype"
        },
        {
<<<<<<< HEAD
            "default": "0",
            "fieldname": "is_bot_message",
            "fieldtype": "Check",
            "label": "Is Bot Message"
        },
        {
            "depends_on": "eval: doc.is_bot_message == 1",
            "fieldname": "bot",
            "fieldtype": "Link",
            "label": "Bot",
            "mandatory_depends_on": "eval: doc.is_bot_message == 1",
            "options": "Raven User"
        },
        {
            "fieldname": "content",
            "fieldtype": "Long Text",
            "label": "Content",
            "read_only": 1
=======
            "fieldname": "content",
            "fieldtype": "Long Text",
            "label": "Content",
            "read_only": 1
        },
        {
            "default": "0",
            "fieldname": "is_edited",
            "fieldtype": "Check",
            "label": "Is Edited"
        },
        {
            "fieldname": "column_break_wvje",
            "fieldtype": "Column Break"
        },
        {
            "fieldname": "replied_message_details",
            "fieldtype": "JSON",
            "label": "Replied Message Details"
        },
        {
            "fieldname": "mentions",
            "fieldtype": "Table",
            "label": "Mentions",
            "options": "Raven Mention"
>>>>>>> 16e20866
        }
    ],
    "index_web_pages_for_search": 1,
    "links": [],
<<<<<<< HEAD
    "modified": "2024-01-19 17:41:28.463058",
=======
    "modified": "2024-02-23 16:55:50.503786",
>>>>>>> 16e20866
    "modified_by": "Administrator",
    "module": "Raven Messaging",
    "name": "Raven Message",
    "naming_rule": "Random",
    "owner": "Administrator",
    "permissions": [
        {
            "create": 1,
            "delete": 1,
            "email": 1,
            "export": 1,
            "print": 1,
            "read": 1,
            "report": 1,
            "role": "System Manager",
            "select": 1,
            "share": 1,
            "write": 1
        },
        {
            "create": 1,
            "delete": 1,
            "email": 1,
            "export": 1,
            "if_owner": 1,
            "print": 1,
            "report": 1,
            "role": "Raven User",
            "share": 1,
            "write": 1
        },
        {
            "read": 1,
            "role": "Raven User"
        }
    ],
    "search_fields": "text",
    "sort_field": "modified",
    "sort_order": "DESC",
    "states": []
}<|MERGE_RESOLUTION|>--- conflicted
+++ resolved
@@ -11,24 +11,13 @@
         "channel_id",
         "text",
         "json",
-<<<<<<< HEAD
         "message_type",
-=======
-        "message_reactions",
-        "is_reply",
-        "linked_message",
-        "replied_message_details",
-        "column_break_wvje",
-        "message_type",
-        "content",
->>>>>>> 16e20866
         "file",
         "image_width",
         "image_height",
         "file_thumbnail",
         "thumbnail_width",
         "thumbnail_height",
-<<<<<<< HEAD
         "message_reactions",
         "is_reply",
         "linked_message",
@@ -36,13 +25,10 @@
         "link_document",
         "is_bot_message",
         "bot",
-        "content"
-=======
-        "link_doctype",
-        "link_document",
+        "content",
         "is_edited",
+        "replied_message_details",
         "mentions"
->>>>>>> 16e20866
     ],
     "fields": [
         {
@@ -90,11 +76,7 @@
         {
             "fieldname": "linked_message",
             "fieldtype": "Link",
-<<<<<<< HEAD
-            "label": "Linked Message",
-=======
             "label": "Replied Message ID",
->>>>>>> 16e20866
             "options": "Raven Message"
         },
         {
@@ -135,7 +117,6 @@
             "options": "link_doctype"
         },
         {
-<<<<<<< HEAD
             "default": "0",
             "fieldname": "is_bot_message",
             "fieldtype": "Check",
@@ -154,11 +135,6 @@
             "fieldtype": "Long Text",
             "label": "Content",
             "read_only": 1
-=======
-            "fieldname": "content",
-            "fieldtype": "Long Text",
-            "label": "Content",
-            "read_only": 1
         },
         {
             "default": "0",
@@ -180,16 +156,11 @@
             "fieldtype": "Table",
             "label": "Mentions",
             "options": "Raven Mention"
->>>>>>> 16e20866
         }
     ],
     "index_web_pages_for_search": 1,
     "links": [],
-<<<<<<< HEAD
-    "modified": "2024-01-19 17:41:28.463058",
-=======
     "modified": "2024-02-23 16:55:50.503786",
->>>>>>> 16e20866
     "modified_by": "Administrator",
     "module": "Raven Messaging",
     "name": "Raven Message",
