--- conflicted
+++ resolved
@@ -5,12 +5,8 @@
 from frappe.model.document import Document
 from datetime import timedelta
 from frappe.query_builder.functions import Count, Coalesce
-<<<<<<< HEAD
-from frappe.query_builder import Case
 from raven.raven_notification.send_notification import send_push_notification
-
-=======
-from frappe.query_builder import Case, Order,JoinType
+from frappe.query_builder import Case, Order, JoinType
 from collections.abc import Iterable
 import json
 from raven.raven_channel_management.doctype.raven_channel.raven_channel import get_peer_user_id
@@ -18,7 +14,7 @@
 channel_member = frappe.qb.DocType("Raven Channel Member")
 message = frappe.qb.DocType('Raven Message')
 user = frappe.qb.DocType("User")
->>>>>>> de85925b
+
 
 class RavenMessage(Document):
     # begin: auto-generated types
@@ -100,9 +96,6 @@
         frappe.publish_realtime('message_updated', {
             'channel_id': self.channel_id,
             'sender': frappe.session.user,
-<<<<<<< HEAD
-        }, after_commit=True)
-=======
             'message_id': self.name,
             'type': type,
         },
@@ -110,7 +103,6 @@
             # Adding this to automatically add the room for the event via Frappe
             docname=self.channel_id,
             after_commit=True)
->>>>>>> de85925b
         frappe.db.commit()
 
     def on_trash(self):
@@ -212,11 +204,11 @@
 def get_messages(channel_id):
 
     messages = frappe.db.get_all('Raven Message',
-                                  filters={'channel_id': channel_id},
-                                  fields=['name', 'owner', 'creation', 'text',
-                                          'file', 'message_type', 'message_reactions', 'is_reply', 'linked_message', '_liked_by', 'channel_id', 'thumbnail_width', 'thumbnail_height', 'file_thumbnail', 'link_doctype', 'link_document'],
-                                  order_by='creation asc'
-                                  )
+                                 filters={'channel_id': channel_id},
+                                 fields=['name', 'owner', 'creation', 'text',
+                                         'file', 'message_type', 'message_reactions', 'is_reply', 'linked_message', '_liked_by', 'channel_id', 'thumbnail_width', 'thumbnail_height', 'file_thumbnail', 'link_doctype', 'link_document'],
+                                 order_by='creation asc'
+                                 )
 
     return messages
 
