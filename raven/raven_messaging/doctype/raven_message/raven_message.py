--- conflicted
+++ resolved
@@ -5,15 +5,10 @@
 from frappe.model.document import Document
 from datetime import timedelta
 from frappe.query_builder.functions import Count, Coalesce
-<<<<<<< HEAD
 from frappe.query_builder import Case, Order,JoinType
 from collections.abc import Iterable
 import json
 from raven.raven_channel_management.doctype.raven_channel.raven_channel import get_peer_user_id
-=======
-from frappe.query_builder import Case, Order, JoinType
->>>>>>> f2092daf
-
 channel = frappe.qb.DocType("Raven Channel")
 channel_member = frappe.qb.DocType("Raven Channel Member")
 message = frappe.qb.DocType('Raven Message')
@@ -196,19 +191,11 @@
 def get_messages(channel_id):
 
     messages = frappe.db.get_all('Raven Message',
-<<<<<<< HEAD
                                   filters={'channel_id': channel_id},
                                   fields=['name', 'owner', 'creation', 'text',
                                           'file', 'message_type', 'message_reactions', 'is_reply', 'linked_message', '_liked_by', 'channel_id', 'thumbnail_width', 'thumbnail_height', 'file_thumbnail', 'link_doctype', 'link_document'],
                                   order_by='creation asc'
                                   )
-=======
-                                 filters={'channel_id': channel_id},
-                                 fields=['name', 'owner', 'creation', 'text',
-                                         'file', 'message_type', 'message_reactions', 'is_reply', 'linked_message', '_liked_by', 'channel_id', 'thumbnail_width', 'thumbnail_height', 'file_thumbnail'],
-                                 order_by='creation asc'
-                                 )
->>>>>>> f2092daf
 
     return messages
 
