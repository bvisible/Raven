import click
<<<<<<< HEAD
import frappe
from frappe.desk.page.setup_wizard.setup_wizard import make_records


def after_install():
	try:
		print("Setting up Raven...")
		add_standard_navbar_items()
		create_general_channel()

		click.secho("Thank you for installing Raven!", fg="green")

	except Exception as e:
		BUG_REPORT_URL = "https://github.com/The-Commit-Company/Raven/issues/new"
		click.secho(
			"Installation for Raven failed due to an error."
			" Please try re-installing the app or"
			f" report the issue on {BUG_REPORT_URL} if not resolved.",
			fg="bright_red",
		)
		raise e


def create_general_channel():
	channel = [
		{"doctype": "Raven Channel", "name": "general", "type": "Open", "channel_name": "General"}
	]

	make_records(channel)

=======
from frappe.desk.page.setup_wizard.setup_wizard import make_records


def after_install():
	try:
		print("Setting up Raven...")
		create_general_channel()

		click.secho("Thank you for installing Raven!", fg="green")

	except Exception as e:
		BUG_REPORT_URL = "https://github.com/The-Commit-Company/Raven/issues/new"
		click.secho(
			"Installation for Raven failed due to an error."
			" Please try re-installing the app or"
			f" report the issue on {BUG_REPORT_URL} if not resolved.",
			fg="bright_red",
		)
		raise e
>>>>>>> 88d22638


def create_general_channel():
	channel = [
		{"doctype": "Raven Channel", "name": "general", "type": "Open", "channel_name": "General"}
	]

	make_records(channel)<|MERGE_RESOLUTION|>--- conflicted
+++ resolved
@@ -1,13 +1,10 @@
 import click
-<<<<<<< HEAD
-import frappe
 from frappe.desk.page.setup_wizard.setup_wizard import make_records
 
 
 def after_install():
 	try:
 		print("Setting up Raven...")
-		add_standard_navbar_items()
 		create_general_channel()
 
 		click.secho("Thank you for installing Raven!", fg="green")
@@ -28,34 +25,4 @@
 		{"doctype": "Raven Channel", "name": "general", "type": "Open", "channel_name": "General"}
 	]
 
-	make_records(channel)
-
-=======
-from frappe.desk.page.setup_wizard.setup_wizard import make_records
-
-
-def after_install():
-	try:
-		print("Setting up Raven...")
-		create_general_channel()
-
-		click.secho("Thank you for installing Raven!", fg="green")
-
-	except Exception as e:
-		BUG_REPORT_URL = "https://github.com/The-Commit-Company/Raven/issues/new"
-		click.secho(
-			"Installation for Raven failed due to an error."
-			" Please try re-installing the app or"
-			f" report the issue on {BUG_REPORT_URL} if not resolved.",
-			fg="bright_red",
-		)
-		raise e
->>>>>>> 88d22638
-
-
-def create_general_channel():
-	channel = [
-		{"doctype": "Raven Channel", "name": "general", "type": "Open", "channel_name": "General"}
-	]
-
 	make_records(channel)