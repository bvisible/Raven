# Copyright (c) 2024, The Commit Company and contributors
# For license information, please see license.txt

import frappe
from frappe.model.document import Document


class RavenSchedulerEvent(Document):
	# begin: auto-generated types
	# This code is auto-generated. Do not modify anything in this block.

	from typing import TYPE_CHECKING

	if TYPE_CHECKING:
		from frappe.types import DF

		bot: DF.Link
		channel: DF.Link
		content: DF.SmallText
		cron_expression: DF.Data | None
		disabled: DF.Check
		dm: DF.Link | None
		event_frequency: DF.Literal["Every Day", "Every Day of the week", "Date of the month", "Cron"]
		event_name: DF.Data
		scheduler_event_id: DF.Link | None
		send_to: DF.Literal["Channel", "DM"]
	# end: auto-generated types

	def before_save(self):
		"""
		1. If the 'scheduler_event_id' is not set, create a Server Script of type 'Scheduler Event' and set the 'scheduler_event_id' to the name of the Server Script.
		"""
		if not self.scheduler_event_id:
			self.scheduler_event_id = self.create_scheduler_event()
		else:
			server_script = frappe.get_doc("Server Script", self.scheduler_event_id)
			server_script.cron_format = self.cron_expression
			server_script.script = self.get_scheduler_event_script()
			server_script.save()

	def on_update(self):
		"""
		1. If the 'scheduler_event_id' is set, and the 'disabled' field is updated, update the 'disabled' field of the Server Script of type 'Scheduler Event' with the name 'scheduler_event_id'.
		"""
		if self.scheduler_event_id:
			server_script = frappe.get_doc("Server Script", self.scheduler_event_id)
			server_script.disabled = self.disabled
			server_script.save()

<<<<<<< HEAD
    def on_trash(self):
        '''
        1. If the 'scheduler_event_id' is set, delete the Server Script of type 'Scheduler Event' with the name 'scheduler_event_id'.
        '''
        if self.scheduler_event_id:
            frappe.db.delete('Server Script', self.scheduler_event_id)
=======
	def on_trash(self):
		"""
		1. If the 'scheduler_event_id' is set, delete the Server Script of type 'Scheduler Event' with the name 'scheduler_event_id'.
		"""
		if self.scheduler_event_id:
			frappe.delete_doc("Server Script", self.scheduler_event_id)
>>>>>>> cdfd65d6

	def create_scheduler_event(self):
		"""
		Create a Server Script of type 'Scheduler Event' and set the 'scheduler_event_id' to the name of the Server Script.
		"""
		server_script = frappe.get_doc(
			{
				"doctype": "Server Script",
				"script_type": "Scheduler Event",
				"name": self.event_name,
				"disabled": 0,
				"event_frequency": "Cron",
				"cron_format": self.cron_expression,
				"script": self.get_scheduler_event_script(),
			}
		)
		server_script.insert()
		return server_script.name

	def get_scheduler_event_script(self):
		"""
		Get the script for the Scheduler Event
		"""
		# bot = frappe.get_doc('Raven Bot', self.bot)
		# bot.send_message(self.channel, {'text': self.content})
		# return code snippet with bot & content as values
		message = {"text": self.content}
		script = f"""
bot = frappe.get_doc('Raven Bot', '{self.bot}')\n
bot.send_message('{self.channel}', {message})
"""
		return script<|MERGE_RESOLUTION|>--- conflicted
+++ resolved
@@ -47,22 +47,15 @@
 			server_script.disabled = self.disabled
 			server_script.save()
 
-<<<<<<< HEAD
-    def on_trash(self):
-        '''
-        1. If the 'scheduler_event_id' is set, delete the Server Script of type 'Scheduler Event' with the name 'scheduler_event_id'.
-        '''
-        if self.scheduler_event_id:
-            frappe.db.delete('Server Script', self.scheduler_event_id)
-=======
+
 	def on_trash(self):
 		"""
 		1. If the 'scheduler_event_id' is set, delete the Server Script of type 'Scheduler Event' with the name 'scheduler_event_id'.
 		"""
 		if self.scheduler_event_id:
-			frappe.delete_doc("Server Script", self.scheduler_event_id)
->>>>>>> cdfd65d6
+			frappe.db.delete('Server Script', self.scheduler_event_id)
 
+      
 	def create_scheduler_event(self):
 		"""
 		Create a Server Script of type 'Scheduler Event' and set the 'scheduler_event_id' to the name of the Server Script.
