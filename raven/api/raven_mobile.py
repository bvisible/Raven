import frappe
from frappe.utils.change_log import get_versions


@frappe.whitelist(allow_guest=True)
def get_client_id():
	"""
	API to fetch the client ID, site name (for socket), App name (for display), Raven version and logo. These will be stored on the device
	"""
	app_name = frappe.get_website_settings("app_name") or frappe.get_system_settings("app_name")

	if not app_name or app_name == "Frappe":
		app_name = "Raven"

	all_app_versions = get_versions()

	app_versions = {k: v["version"] for k, v in all_app_versions.items()}
	raven_version = app_versions["raven"]
	frappe_version = app_versions["frappe"]

	return {
		"client_id": frappe.db.get_single_value("Raven Settings", "oauth_client"),
		"system_timezone": frappe.get_system_settings("time_zone"),
		"app_name": app_name,
		"sitename": frappe.local.site,
		"raven_version": raven_version,
		"frappe_version": frappe_version,
		"logo": frappe.db.get_single_value("Navbar Settings", "app_logo")
		or "/assets/raven/raven-logo.png",
	}


<<<<<<< HEAD
# TODO: API to fetch boot information for the app - settings like GIF API key etc.
=======
# TODO: API to fetch boot information for the app - settings like GIF API key etc.


@frappe.whitelist(methods=["POST"])
def create_oauth_client():
	"""
	API to create an OAuth Client for the mobile app.
	"""
	raven_settings = frappe.get_doc("Raven Settings")
	existing_oauth_client = raven_settings.oauth_client

	if not existing_oauth_client:
		oauth_client = frappe.new_doc("OAuth Client")
	else:
		oauth_client = frappe.get_doc("OAuth Client", existing_oauth_client)

	oauth_client.app_name = "Raven Mobile"
	oauth_client.scopes = "all openid"
	oauth_client.redirect_uris = "raven.thecommit.company:"
	oauth_client.default_redirect_uri = "raven.thecommit.company:"
	oauth_client.grant_type = "Authorization Code"
	oauth_client.response_type = "Code"
	oauth_client.save()
	raven_settings.oauth_client = oauth_client.name
	raven_settings.save()
	return {"message": "OAuth Client created successfully"}
>>>>>>> e728a170
<|MERGE_RESOLUTION|>--- conflicted
+++ resolved
@@ -30,9 +30,6 @@
 	}
 
 
-<<<<<<< HEAD
-# TODO: API to fetch boot information for the app - settings like GIF API key etc.
-=======
 # TODO: API to fetch boot information for the app - settings like GIF API key etc.
 
 
@@ -58,5 +55,4 @@
 	oauth_client.save()
 	raven_settings.oauth_client = oauth_client.name
 	raven_settings.save()
-	return {"message": "OAuth Client created successfully"}
->>>>>>> e728a170
+	return {"message": "OAuth Client created successfully"}