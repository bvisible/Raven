import json
import re

import frappe
from linkpreview import Link, LinkGrabber, LinkPreview, link_preview


@frappe.whitelist(methods=["GET"])
def get_preview_link(urls):

	data = {}
	empty_data = {
		"title": "",
		"description": "",
		"image": "",
		"force_title": "",
		"absolute_image": "",
		"site_name": "",
	}
	message_links = []

	if urls and urls != "[]":
		urls = json.loads(urls)

		for url in urls:
			data = frappe.cache().get_value(url)
			if data == None:
				# Don't try to preview insecure links like IP addresses
				# If URL is an IP address, or starts with mailto or tel, don't preview. Just return empty data
				if (
					url.startswith("mailto")
					or url.startswith("tel")
					or re.match(r"http://\d{1,3}\.\d{1,3}\.\d{1,3}\.\d{1,3}/.*", url)
					or re.match(r"https://\d{1,3}\.\d{1,3}\.\d{1,3}\.\d{1,3}/.*", url)
					or re.match(r"http://\d{1,3}\.\d{1,3}\.\d{1,3}\.\d{1,3}", url)
					or re.match(r"https://\d{1,3}\.\d{1,3}\.\d{1,3}\.\d{1,3}", url)
				):
					data = empty_data
				else:
					preview = None
					try:
						# If this is a Twitter/X URL, then we need to fetch the preview from the Twitter API
						# This is because the linkpreview library doesn't support Twitter previews with the default bot
						if "twitter.com" in url or "x.com" in url:
							grabber = LinkGrabber()
							content, url_fetched = grabber.get_content(url, headers="imessagebot")
							link = Link(url_fetched, content)
							preview = LinkPreview(link)
						else:
							preview = link_preview(url)
					except Exception:
						preview = None
						pass
					if preview == None:
						data = empty_data
					else:

						# Description might have emojis in them, which comes in with special characters like copyright etc
						# TODO: We need to replace these special characters with the actual emojis

						data = {
							"title": preview.title,
							"description": preview.description,
							"image": preview.image,
							"force_title": preview.force_title,
							"absolute_image": preview.absolute_image,
							"site_name": preview.site_name,
						}
					frappe.cache().set_value(url, data)
			message_links.append(data)

	return message_links


@frappe.whitelist(methods=["POST"])
def hide_link_preview(message_id: str):
	"""
	Remove the preview from the message
	"""
	message = frappe.get_doc("Raven Message", message_id)
	message.flags.ignore_permissions = True
	message.hide_link_preview = 1
<<<<<<< HEAD
=======
	message.flags.editing_metadata = True
>>>>>>> 88d22638
	message.save()<|MERGE_RESOLUTION|>--- conflicted
+++ resolved
@@ -80,8 +80,5 @@
 	message = frappe.get_doc("Raven Message", message_id)
 	message.flags.ignore_permissions = True
 	message.hide_link_preview = 1
-<<<<<<< HEAD
-=======
 	message.flags.editing_metadata = True
->>>>>>> 88d22638
 	message.save()