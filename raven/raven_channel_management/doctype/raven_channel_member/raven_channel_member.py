# Copyright (c) 2023, Janhvi Patil and contributors
# For license information, please see license.txt

import frappe
from frappe.model.document import Document
from pypika import JoinType


class RavenChannelMember(Document):
    pass


@frappe.whitelist()
def get_channel_members_and_data(channel_id):
    # fetch all channel members
    # get member details from user table, such as name, full_name, user_image, first_name
    channel_member = frappe.qb.DocType('Raven Channel Member')
    channel_data = frappe.qb.DocType('Raven Channel')
    user = frappe.qb.DocType('User')
    member_query = (frappe.qb.from_(channel_member)
                    .join(user, JoinType.left)
                    .on(channel_member.user_id == user.name)
                    .select(user.name, user.full_name, user.user_image, user.first_name)
                    .where(channel_member.channel_id == channel_id))
    data_query = (frappe.qb.from_(channel_data)
<<<<<<< HEAD
                  .select(channel_data.channel_name, channel_data.type, channel_data.is_direct_message)
=======
                  .select(channel_data.channel_name, channel_data.type, channel_data.creation, channel_data.owner)
>>>>>>> 7597e2ba
                  .where(channel_data.name == channel_id))

    return {"channel_members": member_query.run(as_dict=True), "channel_data": data_query.run(as_dict=True)}<|MERGE_RESOLUTION|>--- conflicted
+++ resolved
@@ -23,11 +23,7 @@
                     .select(user.name, user.full_name, user.user_image, user.first_name)
                     .where(channel_member.channel_id == channel_id))
     data_query = (frappe.qb.from_(channel_data)
-<<<<<<< HEAD
-                  .select(channel_data.channel_name, channel_data.type, channel_data.is_direct_message)
-=======
-                  .select(channel_data.channel_name, channel_data.type, channel_data.creation, channel_data.owner)
->>>>>>> 7597e2ba
+                  .select(channel_data.channel_name, channel_data.type, channel_data.creation, channel_data.owner, channel_data.is_direct_message)
                   .where(channel_data.name == channel_id))
 
     return {"channel_members": member_query.run(as_dict=True), "channel_data": data_query.run(as_dict=True)}