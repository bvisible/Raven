# Copyright (c) 2023, The Commit Company and contributors
# For license information, please see license.txt

import frappe
from frappe import _
from frappe.model.document import Document


class RavenChannel(Document):
	# begin: auto-generated types
	# This code is auto-generated. Do not modify anything in this block.

	from typing import TYPE_CHECKING

	if TYPE_CHECKING:
		from frappe.types import DF

		channel_description: DF.SmallText | None
		channel_name: DF.Data
<<<<<<< HEAD
=======
		is_ai_thread: DF.Check
>>>>>>> 88d22638
		is_archived: DF.Check
		is_direct_message: DF.Check
		is_self_message: DF.Check
		is_synced: DF.Check
		is_thread: DF.Check
		last_message_details: DF.JSON | None
		last_message_timestamp: DF.Datetime | None
		linked_doctype: DF.Link | None
		linked_document: DF.DynamicLink | None
<<<<<<< HEAD
=======
		openai_thread_id: DF.Data | None
		thread_bot: DF.Link | None
>>>>>>> 88d22638
		type: DF.Literal["Private", "Public", "Open"]
	# end: auto-generated types

	def on_trash(self):
		# Channel can only be deleted by the current channel admin
		if frappe.db.exists(
			"Raven Channel Member",
			{"channel_id": self.name, "user_id": frappe.session.user, "is_admin": 1},
		):
			pass
		elif frappe.session.user == "Administrator":
			pass
		else:
			frappe.throw(_("You don't have permission to delete this channel."), frappe.PermissionError)

		# delete all members when channel is deleted
		frappe.db.delete("Raven Channel Member", {"channel_id": self.name})

		# delete all messages when channel is deleted
		frappe.db.delete("Raven Message", {"channel_id": self.name})

		# Delete the pinned channels
		frappe.db.delete("Raven Pinned Channels", {"channel_id": self.name})

<<<<<<< HEAD
=======
		# If the channel was a thread, (i.e. a message exists with the same name), remove the 'is_thread' flag from the message
		if self.is_thread and frappe.db.exists("Raven Message", {"name": self.name}):
			message_channel_id = frappe.get_cached_value("Raven Message", self.name, "channel_id")
			frappe.db.set_value("Raven Message", self.name, "is_thread", 0)
			# Update the message which used to be a thread
			frappe.publish_realtime(
				"message_edited",
				{
					"channel_id": message_channel_id,
					"sender": frappe.session.user,
					"message_id": self.name,
					"message_details": {
						"is_thread": 0,
					},
				},
				doctype="Raven Channel",
				docname=message_channel_id,
			)

>>>>>>> 88d22638
	def after_insert(self):
		"""
		After inserting a channel, we need to check if it is a direct message channel or not.

		If it is a direct message channel, we can add both the users as members.

		If it is a self message channel, we will add only the same user as a member.

		For all other channels, we will add the current user as a member if it is not created by a bot.
		If it is created by a bot, we will add the bot as a member.
		"""
		# add current user as channel member
		if not frappe.flags.in_test:

			if self.is_direct_message == 1:
				# Add both users as members
				raven_users = self.channel_name.split(" _ ")
				unique_raven_users = list(set(raven_users))
				self.add_members(unique_raven_users)
			else:
				# If this was not created by a bot, add the current user as a member
				if self.type == "Private" or self.type == "Public":
					frappe.get_doc(
						{
							"doctype": "Raven Channel Member",
							"channel_id": self.name,
							"user_id": frappe.session.user,
							"is_admin": 1,
						}
					).insert()

	def validate(self):
		# If the user trying to modify the channel is not the owner or channel member, then don't allow
		old_doc = self.get_doc_before_save()

		if self.is_direct_message == 1:
			if old_doc:
				if old_doc.get("channel_name") != self.channel_name:
					frappe.throw(
						_("You cannot change the name of a direct message channel"),
						frappe.ValidationError,
					)

		if old_doc and old_doc.get("is_archived") != self.is_archived:
			if frappe.db.exists(
				"Raven Channel Member",
				{"channel_id": self.name, "user_id": frappe.session.user, "is_admin": 1},
			):
				pass
			elif frappe.session.user == "Administrator":
				pass
			else:
				frappe.throw(
					_("You don't have permission to archive/unarchive this channel"),
					frappe.PermissionError,
				)
		if not self.flags.is_created_by_bot:
			if self.type == "Private" or self.type == "Public":
				if (
					self.owner == frappe.session.user
					and frappe.db.count("Raven Channel Member", {"channel_id": self.name}) <= 1
				):
					pass
				elif frappe.db.exists(
					"Raven Channel Member", {"channel_id": self.name, "user_id": frappe.session.user}
				):
					pass
				elif frappe.session.user == "Administrator":
					pass
				else:
					frappe.throw(_("You don't have permission to modify this channel"), frappe.PermissionError)

	def before_validate(self):
		if self.is_self_message == 1:
			self.is_direct_message = 1

		if self.is_direct_message == 1:
			self.type = "Private"
		if self.is_direct_message == 0:
			self.channel_name = self.channel_name.strip().lower().replace(" ", "-")

	def add_members(self, members, is_admin=0):
		# members is a list of Raven User IDs
		for member in members:
			doc = frappe.db.get_value(
				"Raven Channel Member",
				filters={"channel_id": self.name, "user_id": member},
				fieldname="name",
			)
			if doc:
				continue
			else:
				channel_member = frappe.get_doc(
					{
						"doctype": "Raven Channel Member",
						"channel_id": self.name,
						"user_id": member,
						"is_admin": is_admin,
					}
				)
				channel_member.insert(ignore_permissions=True)

	def autoname(self):
		if self.is_direct_message == 0:
			self.name = self.channel_name.strip().lower().replace(" ", "-")<|MERGE_RESOLUTION|>--- conflicted
+++ resolved
@@ -17,10 +17,7 @@
 
 		channel_description: DF.SmallText | None
 		channel_name: DF.Data
-<<<<<<< HEAD
-=======
 		is_ai_thread: DF.Check
->>>>>>> 88d22638
 		is_archived: DF.Check
 		is_direct_message: DF.Check
 		is_self_message: DF.Check
@@ -30,11 +27,8 @@
 		last_message_timestamp: DF.Datetime | None
 		linked_doctype: DF.Link | None
 		linked_document: DF.DynamicLink | None
-<<<<<<< HEAD
-=======
 		openai_thread_id: DF.Data | None
 		thread_bot: DF.Link | None
->>>>>>> 88d22638
 		type: DF.Literal["Private", "Public", "Open"]
 	# end: auto-generated types
 
@@ -59,8 +53,6 @@
 		# Delete the pinned channels
 		frappe.db.delete("Raven Pinned Channels", {"channel_id": self.name})
 
-<<<<<<< HEAD
-=======
 		# If the channel was a thread, (i.e. a message exists with the same name), remove the 'is_thread' flag from the message
 		if self.is_thread and frappe.db.exists("Raven Message", {"name": self.name}):
 			message_channel_id = frappe.get_cached_value("Raven Message", self.name, "channel_id")
@@ -80,7 +72,6 @@
 				docname=message_channel_id,
 			)
 
->>>>>>> 88d22638
 	def after_insert(self):
 		"""
 		After inserting a channel, we need to check if it is a direct message channel or not.
