{
 "actions": [],
 "allow_rename": 1,
 "creation": "2023-02-12 17:30:30.847618",
 "default_view": "List",
 "doctype": "DocType",
 "editable_grid": 1,
 "engine": "InnoDB",
 "field_order": [
  "channel_name",
  "channel_description",
  "type",
  "column_break_imbh",
  "is_synced",
  "linked_doctype",
  "linked_document",
  "section_break_evg4",
  "is_direct_message",
  "is_thread",
  "column_break_puci",
  "is_self_message",
  "column_break_ubts",
  "is_archived",
  "section_break_wlnt",
  "last_message_timestamp",
  "column_break_eckt",
<<<<<<< HEAD
  "last_message_details"
=======
  "last_message_details",
  "ai_tab",
  "is_ai_thread",
  "openai_thread_id",
  "thread_bot"
>>>>>>> 88d22638
 ],
 "fields": [
  {
   "fieldname": "type",
   "fieldtype": "Select",
   "in_list_view": 1,
   "in_standard_filter": 1,
   "label": "Type",
   "options": "Private\nPublic\nOpen",
   "reqd": 1
  },
  {
   "fieldname": "channel_name",
   "fieldtype": "Data",
   "in_filter": 1,
   "in_list_view": 1,
   "in_preview": 1,
   "in_standard_filter": 1,
   "label": "Channel Name",
   "read_only_depends_on": "eval: doc.is_direct_message || doc.is_self_message",
   "reqd": 1,
   "unique": 1
  },
  {
   "default": "0",
   "fieldname": "is_direct_message",
   "fieldtype": "Check",
   "in_list_view": 1,
   "in_standard_filter": 1,
   "label": "Is Direct Message",
   "set_only_once": 1
  },
  {
   "default": "0",
   "fieldname": "is_self_message",
   "fieldtype": "Check",
   "in_list_view": 1,
   "in_standard_filter": 1,
   "label": "Is Self Message",
   "set_only_once": 1
  },
  {
   "fieldname": "channel_description",
   "fieldtype": "Small Text",
   "label": "Channel Description"
  },
  {
   "fieldname": "column_break_puci",
   "fieldtype": "Column Break"
  },
  {
   "fieldname": "section_break_evg4",
   "fieldtype": "Section Break"
  },
  {
   "fieldname": "column_break_ubts",
   "fieldtype": "Column Break"
  },
  {
   "default": "0",
   "fieldname": "is_archived",
   "fieldtype": "Check",
   "in_list_view": 1,
   "in_standard_filter": 1,
   "label": "Is Archived"
  },
  {
   "fieldname": "section_break_wlnt",
   "fieldtype": "Section Break"
  },
  {
   "fieldname": "last_message_timestamp",
   "fieldtype": "Datetime",
   "label": "Last Message Timestamp",
   "read_only": 1
  },
  {
   "fieldname": "column_break_eckt",
   "fieldtype": "Column Break"
  },
  {
   "fieldname": "last_message_details",
   "fieldtype": "JSON",
   "label": "Last Message Details",
   "read_only": 1
  },
  {
   "fieldname": "column_break_imbh",
   "fieldtype": "Column Break"
  },
  {
   "fieldname": "linked_doctype",
   "fieldtype": "Link",
   "label": "Linked DocType",
   "options": "DocType",
   "read_only": 1
  },
  {
   "fieldname": "linked_document",
   "fieldtype": "Dynamic Link",
   "label": "Linked Document",
   "options": "linked_doctype",
   "read_only": 1
  },
  {
   "default": "0",
   "fieldname": "is_synced",
   "fieldtype": "Check",
   "label": "Is Synced",
   "read_only": 1
  },
  {
   "default": "0",
   "fieldname": "is_thread",
   "fieldtype": "Check",
   "label": "Is Thread",
   "read_only": 1
<<<<<<< HEAD
=======
  },
  {
   "fieldname": "ai_tab",
   "fieldtype": "Tab Break",
   "label": "AI"
  },
  {
   "default": "0",
   "fieldname": "is_ai_thread",
   "fieldtype": "Check",
   "in_standard_filter": 1,
   "label": "Is AI Thread",
   "read_only": 1
  },
  {
   "fieldname": "openai_thread_id",
   "fieldtype": "Data",
   "label": "OpenAI Thread ID",
   "read_only": 1
  },
  {
   "fieldname": "thread_bot",
   "fieldtype": "Link",
   "label": "Thread Bot",
   "options": "Raven Bot",
   "read_only": 1
>>>>>>> 88d22638
  }
 ],
 "index_web_pages_for_search": 1,
 "links": [
  {
   "link_doctype": "Raven Channel Member",
   "link_fieldname": "channel_id"
  },
  {
   "link_doctype": "Raven Message",
   "link_fieldname": "channel_id"
  }
 ],
<<<<<<< HEAD
 "modified": "2024-08-18 20:45:00.510115",
=======
 "modified": "2024-08-23 07:35:09.979962",
>>>>>>> 88d22638
 "modified_by": "Administrator",
 "module": "Raven Channel Management",
 "name": "Raven Channel",
 "naming_rule": "By script",
 "owner": "Administrator",
 "permissions": [
  {
   "create": 1,
   "delete": 1,
   "email": 1,
   "export": 1,
   "print": 1,
   "read": 1,
   "report": 1,
   "role": "System Manager",
   "share": 1,
   "write": 1
  },
  {
   "create": 1,
   "delete": 1,
   "email": 1,
   "export": 1,
   "if_owner": 1,
   "print": 1,
   "read": 1,
   "report": 1,
   "role": "Raven User",
   "share": 1,
   "write": 1
  },
  {
   "delete": 1,
   "email": 1,
   "export": 1,
   "print": 1,
   "read": 1,
   "report": 1,
   "role": "Raven User",
   "share": 1,
   "write": 1
  }
 ],
 "search_fields": "type",
 "show_title_field_in_link": 1,
 "sort_field": "modified",
 "sort_order": "DESC",
 "states": [],
 "title_field": "channel_name"
}<|MERGE_RESOLUTION|>--- conflicted
+++ resolved
@@ -24,15 +24,11 @@
   "section_break_wlnt",
   "last_message_timestamp",
   "column_break_eckt",
-<<<<<<< HEAD
-  "last_message_details"
-=======
   "last_message_details",
   "ai_tab",
   "is_ai_thread",
   "openai_thread_id",
   "thread_bot"
->>>>>>> 88d22638
  ],
  "fields": [
   {
@@ -150,8 +146,6 @@
    "fieldtype": "Check",
    "label": "Is Thread",
    "read_only": 1
-<<<<<<< HEAD
-=======
   },
   {
    "fieldname": "ai_tab",
@@ -178,7 +172,6 @@
    "label": "Thread Bot",
    "options": "Raven Bot",
    "read_only": 1
->>>>>>> 88d22638
   }
  ],
  "index_web_pages_for_search": 1,
@@ -192,11 +185,7 @@
    "link_fieldname": "channel_id"
   }
  ],
-<<<<<<< HEAD
- "modified": "2024-08-18 20:45:00.510115",
-=======
  "modified": "2024-08-23 07:35:09.979962",
->>>>>>> 88d22638
  "modified_by": "Administrator",
  "module": "Raven Channel Management",
  "name": "Raven Channel",
