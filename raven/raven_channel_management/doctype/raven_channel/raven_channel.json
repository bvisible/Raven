{
 "actions": [],
 "autoname": "hash",
 "creation": "2023-02-12 17:30:30.847618",
 "default_view": "List",
 "doctype": "DocType",
 "editable_grid": 1,
 "engine": "InnoDB",
 "field_order": [
  "type",
  "channel_name",
<<<<<<< HEAD
  "is_direct_message",
  "is_self_message"
=======
  "channel_description",
  "is_direct_message"
>>>>>>> 7597e2ba
 ],
 "fields": [
  {
   "fieldname": "type",
   "fieldtype": "Select",
   "in_list_view": 1,
   "label": "Type",
   "options": "Private\nPublic",
   "reqd": 1
  },
  {
   "fieldname": "channel_name",
   "fieldtype": "Small Text",
   "in_filter": 1,
   "in_list_view": 1,
   "in_preview": 1,
   "in_standard_filter": 1,
   "label": "Channel Name",
   "reqd": 1
  },
  {
   "default": "0",
   "fieldname": "is_direct_message",
   "fieldtype": "Check",
   "label": "Is Direct Message"
  },
  {
<<<<<<< HEAD
   "default": "0",
   "fieldname": "is_self_message",
   "fieldtype": "Check",
   "label": "Is Self Message"
=======
   "fieldname": "channel_description",
   "fieldtype": "Data",
   "label": "Channel Description"
>>>>>>> 7597e2ba
  }
 ],
 "index_web_pages_for_search": 1,
 "links": [],
<<<<<<< HEAD
 "modified": "2023-02-20 15:14:01.476990",
=======
 "modified": "2023-02-16 13:21:15.785428",
>>>>>>> 7597e2ba
 "modified_by": "Administrator",
 "module": "Raven Channel Management",
 "name": "Raven Channel",
 "naming_rule": "Random",
 "owner": "Administrator",
 "permissions": [
  {
   "create": 1,
   "delete": 1,
   "email": 1,
   "export": 1,
   "print": 1,
   "read": 1,
   "report": 1,
   "role": "System Manager",
   "share": 1,
   "write": 1
  }
 ],
 "sort_field": "modified",
 "sort_order": "DESC",
 "states": [],
 "title_field": "channel_name"
}<|MERGE_RESOLUTION|>--- conflicted
+++ resolved
@@ -1,88 +1,79 @@
 {
- "actions": [],
- "autoname": "hash",
- "creation": "2023-02-12 17:30:30.847618",
- "default_view": "List",
- "doctype": "DocType",
- "editable_grid": 1,
- "engine": "InnoDB",
- "field_order": [
-  "type",
-  "channel_name",
-<<<<<<< HEAD
-  "is_direct_message",
-  "is_self_message"
-=======
-  "channel_description",
-  "is_direct_message"
->>>>>>> 7597e2ba
- ],
- "fields": [
-  {
-   "fieldname": "type",
-   "fieldtype": "Select",
-   "in_list_view": 1,
-   "label": "Type",
-   "options": "Private\nPublic",
-   "reqd": 1
-  },
-  {
-   "fieldname": "channel_name",
-   "fieldtype": "Small Text",
-   "in_filter": 1,
-   "in_list_view": 1,
-   "in_preview": 1,
-   "in_standard_filter": 1,
-   "label": "Channel Name",
-   "reqd": 1
-  },
-  {
-   "default": "0",
-   "fieldname": "is_direct_message",
-   "fieldtype": "Check",
-   "label": "Is Direct Message"
-  },
-  {
-<<<<<<< HEAD
-   "default": "0",
-   "fieldname": "is_self_message",
-   "fieldtype": "Check",
-   "label": "Is Self Message"
-=======
-   "fieldname": "channel_description",
-   "fieldtype": "Data",
-   "label": "Channel Description"
->>>>>>> 7597e2ba
-  }
- ],
- "index_web_pages_for_search": 1,
- "links": [],
-<<<<<<< HEAD
- "modified": "2023-02-20 15:14:01.476990",
-=======
- "modified": "2023-02-16 13:21:15.785428",
->>>>>>> 7597e2ba
- "modified_by": "Administrator",
- "module": "Raven Channel Management",
- "name": "Raven Channel",
- "naming_rule": "Random",
- "owner": "Administrator",
- "permissions": [
-  {
-   "create": 1,
-   "delete": 1,
-   "email": 1,
-   "export": 1,
-   "print": 1,
-   "read": 1,
-   "report": 1,
-   "role": "System Manager",
-   "share": 1,
-   "write": 1
-  }
- ],
- "sort_field": "modified",
- "sort_order": "DESC",
- "states": [],
- "title_field": "channel_name"
+  "actions": [],
+  "autoname": "hash",
+  "creation": "2023-02-12 17:30:30.847618",
+  "default_view": "List",
+  "doctype": "DocType",
+  "editable_grid": 1,
+  "engine": "InnoDB",
+  "field_order": [
+    "type",
+    "channel_name",
+    "is_direct_message",
+    "is_self_message",
+    "channel_description"
+  ],
+  "fields": [
+    {
+      "fieldname": "type",
+      "fieldtype": "Select",
+      "in_list_view": 1,
+      "label": "Type",
+      "options": "Private\nPublic",
+      "reqd": 1
+    },
+    {
+      "fieldname": "channel_name",
+      "fieldtype": "Small Text",
+      "in_filter": 1,
+      "in_list_view": 1,
+      "in_preview": 1,
+      "in_standard_filter": 1,
+      "label": "Channel Name",
+      "reqd": 1
+    },
+    {
+      "default": "0",
+      "fieldname": "is_direct_message",
+      "fieldtype": "Check",
+      "label": "Is Direct Message"
+    },
+    {
+      "default": "0",
+      "fieldname": "is_self_message",
+      "fieldtype": "Check",
+      "label": "Is Self Message"
+    },
+    {
+      "fieldname": "channel_description",
+      "fieldtype": "Data",
+      "label": "Channel Description"
+    }
+  ],
+  "index_web_pages_for_search": 1,
+  "links": [],
+  "modified": "2023-02-20 15:14:01.476990",
+  "modified_by": "Administrator",
+  "module": "Raven Channel Management",
+  "name": "Raven Channel",
+  "naming_rule": "Random",
+  "owner": "Administrator",
+  "permissions": [
+    {
+      "create": 1,
+      "delete": 1,
+      "email": 1,
+      "export": 1,
+      "print": 1,
+      "read": 1,
+      "report": 1,
+      "role": "System Manager",
+      "share": 1,
+      "write": 1
+    }
+  ],
+  "sort_field": "modified",
+  "sort_order": "DESC",
+  "states": [],
+  "title_field": "channel_name"
 }