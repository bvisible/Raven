{
 "actions": [],
 "autoname": "hash",
 "creation": "2023-02-12 17:30:30.847618",
 "default_view": "List",
 "doctype": "DocType",
 "editable_grid": 1,
 "engine": "InnoDB",
 "field_order": [
  "type",
  "channel_name",
  "channel_description",
  "section_break_evg4",
  "is_direct_message",
  "column_break_puci",
  "is_self_message"
 ],
 "fields": [
  {
   "fieldname": "type",
   "fieldtype": "Select",
   "in_list_view": 1,
   "label": "Type",
   "options": "Private\nPublic\nOpen",
   "reqd": 1,
   "set_only_once": 1
  },
  {
   "fieldname": "channel_name",
   "fieldtype": "Data",
   "in_filter": 1,
   "in_list_view": 1,
   "in_preview": 1,
   "in_standard_filter": 1,
   "label": "Channel Name",
   "reqd": 1
  },
  {
   "default": "0",
   "fieldname": "is_direct_message",
   "fieldtype": "Check",
   "label": "Is Direct Message"
  },
  {
   "default": "0",
   "fieldname": "is_self_message",
   "fieldtype": "Check",
   "label": "Is Self Message"
  },
  {
   "fieldname": "channel_description",
   "fieldtype": "Data",
   "label": "Channel Description"
  },
  {
   "fieldname": "column_break_puci",
   "fieldtype": "Column Break"
  },
  {
   "fieldname": "section_break_evg4",
   "fieldtype": "Section Break"
  }
 ],
 "index_web_pages_for_search": 1,
 "links": [],
<<<<<<< HEAD
 "modified": "2023-02-27 19:43:43.508023",
=======
 "modified": "2023-02-27 19:29:16.635876",
>>>>>>> a399d694
 "modified_by": "Administrator",
 "module": "Raven Channel Management",
 "name": "Raven Channel",
 "naming_rule": "Random",
 "owner": "Administrator",
 "permissions": [
  {
   "create": 1,
   "delete": 1,
   "email": 1,
   "export": 1,
   "print": 1,
   "read": 1,
   "report": 1,
   "role": "System Manager",
   "share": 1,
   "write": 1
  }
 ],
 "sort_field": "modified",
 "sort_order": "DESC",
 "states": [],
 "title_field": "channel_name"
}<|MERGE_RESOLUTION|>--- conflicted
+++ resolved
@@ -63,11 +63,7 @@
  ],
  "index_web_pages_for_search": 1,
  "links": [],
-<<<<<<< HEAD
  "modified": "2023-02-27 19:43:43.508023",
-=======
- "modified": "2023-02-27 19:29:16.635876",
->>>>>>> a399d694
  "modified_by": "Administrator",
  "module": "Raven Channel Management",
  "name": "Raven Channel",
