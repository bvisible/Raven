from . import __version__ as app_version

app_name = "raven"
app_title = "Raven"
app_publisher = "The Commit Company (Algocode Technologies Pvt. Ltd.)"
app_description = "Messaging Application"
app_email = "support@thecommit.company"
app_license = "AGPLv3"
source_link = "https://github.com/The-Commit-Company/Raven"
app_logo = "/assets/raven/raven-logo.png"
app_logo_url = "/assets/raven/raven-logo.png"

# Includes in <head>
# ------------------

# include js, css files in header of desk.html
app_include_css = "raven.bundle.css"
# app_include_css = "/assets/raven/css/raven.css"
# app_include_js = "/assets/raven/js/raven.js"                 ]
app_include_js = "raven.bundle.js"

add_to_apps_screen = [
	{
		"name": "raven",
		"logo": "/assets/raven/icon-intern-chat.jpg",
		"title": "synk",
		"route": "/raven",
		"has_permission": "raven.permissions.check_app_permission",
	}
]


sounds = [
	{
		"name": "raven_notification",
		"src": "/assets/raven/sounds/raven_notification.mp3",
		"volume": 0.2,
	},
]

extend_bootinfo = "raven.boot.boot_session"
# include js, css files in header of web template
# web_include_css = "/assets/raven/css/raven.css"
# web_include_js = "/assets/raven/js/raven.js"

# include custom scss in every website theme (without file extension ".scss")
# website_theme_scss = "raven/public/scss/website"

# include js, css files in header of web form
# webform_include_js = {"doctype": "public/js/doctype.js"}
# webform_include_css = {"doctype": "public/css/doctype.css"}

# include js in page
# page_js = {"page" : "public/js/file.js"}

# include js in doctype views
# doctype_js = {"doctype" : "public/js/doctype.js"}
# doctype_list_js = {"doctype" : "public/js/doctype_list.js"}
# doctype_tree_js = {"doctype" : "public/js/doctype_tree.js"}
# doctype_calendar_js = {"doctype" : "public/js/doctype_calendar.js"}

# Home Pages
# ----------

# application home page (will override Website Settings)
# home_page = "login"

# website user home page (by Role)
# role_home_page = {
# "Role": "home_page"
# }

# Generators
# ----------

# automatically create page for each record of this doctype
# website_generators = ["Web Page"]

# Jinja
# ----------

# add methods and filters to jinja environment
# jinja = {
# "methods": "raven.utils.jinja_methods",
# "filters": "raven.utils.jinja_filters"
# }

# Installation
# ------------

# before_install = "raven.install.before_install"
after_install = "raven.install.after_install"
# after_sync = ""

# Uninstallation
# ------------

# before_uninstall = "raven.uninstall.before_uninstall"
after_uninstall = "raven.uninstall.after_uninstall"

# Desk Notifications
# ------------------
# See frappe.core.notifications.get_notification_config

# notification_config = "raven.notifications.get_notification_config"

# Permissions
# -----------
# Permissions evaluated in scripted ways

# permission_query_conditions = {
# "Event": "frappe.desk.doctype.event.event.get_permission_query_conditions",
# }
#
# has_permission = {
# "Event": "frappe.desk.doctype.event.event.has_permission",
# }

# DocType Class
# ---------------
# Override standard doctype classes

# override_doctype_class = {
# "ToDo": "custom_app.overrides.CustomToDo"
# }

# Document Events
# ---------------
# Hook on document methods and events

doc_events = {
	"*": {
		"after_insert": "raven.raven_integrations.doctype.raven_document_notification.raven_document_notification.run_document_notification",
		"on_update": "raven.raven_integrations.doctype.raven_document_notification.raven_document_notification.run_document_notification",
		"on_trash": "raven.raven_integrations.doctype.raven_document_notification.raven_document_notification.run_document_notification",
		"on_cancel": "raven.raven_integrations.doctype.raven_document_notification.raven_document_notification.run_document_notification",
		"on_submit": "raven.raven_integrations.doctype.raven_document_notification.raven_document_notification.run_document_notification",
	},
	"User": {
		"after_insert": "raven.raven.doctype.raven_user.raven_user.add_user_to_raven",
		"on_update": "raven.raven.doctype.raven_user.raven_user.add_user_to_raven",
		"on_trash": "raven.raven.doctype.raven_user.raven_user.remove_user_from_raven",
	},
	"Department": {
		"after_insert": "raven.raven_integrations.controllers.department.after_insert",
		"on_update": "raven.raven_integrations.controllers.department.on_update",
		"on_trash": "raven.raven_integrations.controllers.department.on_trash",
	},
	"Employee": {
		"after_insert": "raven.raven_integrations.controllers.employee.after_insert",
		"on_update": "raven.raven_integrations.controllers.employee.on_update",
		"on_trash": "raven.raven_integrations.controllers.employee.on_trash",
	},
}

# Scheduled Tasks
# ---------------

scheduler_events = {
<<<<<<< HEAD
	# "all": [
	# 	"raven.tasks.all"
	# ],
	# "daily": [
	# 	"raven.tasks.daily"
	# ],
	"hourly": [
		# "raven.tasks.hourly",
		"raven.ai.pending_action_scheduler.purge_old_pending_actions"
	],
	# "weekly": [
	# 	"raven.tasks.weekly"
	# ],
	# "monthly": [
	# 	"raven.tasks.monthly"
	# ],
=======
	"cron": {
		# run every 5 minutes
		"*/5 * * * *": ["raven.scheduler.close_expired_polls.close_expired_polls"]
	}
>>>>>>> aa3b9296
}

# Testing
# -------

# before_tests = "raven.install.before_tests"

# Overriding Methods
# ------------------------------
#
# override_whitelisted_methods = {
# "frappe.desk.doctype.event.event.get_events": "raven.event.get_events"
# }
#
# each overriding function accepts a `data` argument;
# generated from the base implementation of the doctype dashboard,
# along with any modifications made in other Frappe apps
# override_doctype_dashboards = {
# "Task": "raven.task.get_dashboard_data"
# }

# exempt linked doctypes from being automatically cancelled
#
# auto_cancel_exempted_doctypes = ["Auto Repeat"]

# Ignore links to specified DocTypes when deleting documents
# -----------------------------------------------------------

ignore_links_on_delete = ["Raven Message"]


# User Data Protection
# --------------------

# user_data_fields = [
# {
# "doctype": "{doctype_1}",
# "filter_by": "{filter_by}",
# "redact_fields": ["{field_1}", "{field_2}"],
# "partial": 1,
# },
# {
# "doctype": "{doctype_2}",
# "filter_by": "{filter_by}",
# "partial": 1,
# },
# {
# "doctype": "{doctype_3}",
# "strict": False,
# },
# {
# "doctype": "{doctype_4}"
# }
# ]

# Authentication and authorization
# --------------------------------

# auth_hooks = [
# "raven.auth.validate"
# ]

additional_timeline_content = {"*": ["raven.api.raven_message.get_timeline_message_content"]}

website_route_rules = [
	{"from_route": "/raven/<path:app_path>", "to_route": "raven"},
	{"from_route": "/raven_mobile/<path:app_path>", "to_route": "raven"},
]

permission_query_conditions = {
	"Raven Channel": "raven.permissions.raven_channel_query",
	"Raven Message": "raven.permissions.raven_message_query",
	"Raven Poll": "raven.permissions.raven_poll_query",
	"Raven Poll Vote": "raven.permissions.raven_poll_vote_query",
	"Raven Workspace": "raven.permissions.raven_workspace_query",
	"Raven Workspace Member": "raven.permissions.raven_workspace_member_query",
}

has_permission = {
	"Raven Channel": "raven.permissions.channel_has_permission",
	"Raven Channel Member": "raven.permissions.channel_member_has_permission",
	"Raven Message": "raven.permissions.message_has_permission",
	"Raven Poll Vote": "raven.permissions.raven_poll_vote_has_permission",
	"Raven Poll": "raven.permissions.raven_poll_has_permission",
	"Raven User": "raven.permissions.raven_user_has_permission",
	"Raven Workspace Member": "raven.permissions.workspace_member_has_permission",
	"Raven Workspace": "raven.permissions.workspace_has_permission",
}

on_session_creation = "raven.api.user_availability.set_user_active"
on_logout = "raven.api.user_availability.set_user_inactive"

export_python_type_annotations = True

raven_document_link_override = "raven.api.document_link.get_new_app_document_links"<|MERGE_RESOLUTION|>--- conflicted
+++ resolved
@@ -157,29 +157,10 @@
 # ---------------
 
 scheduler_events = {
-<<<<<<< HEAD
-	# "all": [
-	# 	"raven.tasks.all"
-	# ],
-	# "daily": [
-	# 	"raven.tasks.daily"
-	# ],
-	"hourly": [
-		# "raven.tasks.hourly",
-		"raven.ai.pending_action_scheduler.purge_old_pending_actions"
-	],
-	# "weekly": [
-	# 	"raven.tasks.weekly"
-	# ],
-	# "monthly": [
-	# 	"raven.tasks.monthly"
-	# ],
-=======
 	"cron": {
 		# run every 5 minutes
 		"*/5 * * * *": ["raven.scheduler.close_expired_polls.close_expired_polls"]
 	}
->>>>>>> aa3b9296
 }
 
 # Testing
