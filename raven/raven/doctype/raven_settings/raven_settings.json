--- conflicted
+++ resolved
@@ -89,7 +89,6 @@
    "label": "Show if a user is on leave"
   },
   {
-<<<<<<< HEAD
    "fieldname": "ai_section",
    "fieldtype": "Section Break",
    "label": "AI"
@@ -124,7 +123,8 @@
   {
    "fieldname": "column_break_occp",
    "fieldtype": "Column Break"
-=======
+  },
+  {
    "fieldname": "raven_mobile_tab",
    "fieldtype": "Tab Break",
    "label": "Raven Mobile"
@@ -134,17 +134,12 @@
    "fieldtype": "Link",
    "label": "OAuth Client",
    "options": "OAuth Client"
->>>>>>> a866df72
   }
  ],
  "index_web_pages_for_search": 1,
  "issingle": 1,
  "links": [],
-<<<<<<< HEAD
- "modified": "2024-08-23 05:28:21.854302",
-=======
  "modified": "2024-08-26 17:35:23.570104",
->>>>>>> a866df72
  "modified_by": "Administrator",
  "module": "Raven",
  "name": "Raven Settings",
