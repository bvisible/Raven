# Copyright (c) 2023, The Commit Company and contributors
# For license information, please see license.txt

import frappe
from frappe import _
from frappe.model.document import Document


class RavenUser(Document):
	# begin: auto-generated types
	# This code is auto-generated. Do not modify anything in this block.

	from typing import TYPE_CHECKING

	if TYPE_CHECKING:
		from frappe.types import DF

		from raven.raven.doctype.raven_pinned_channels.raven_pinned_channels import RavenPinnedChannels

		availability_status: DF.Literal["", "Available", "Away", "Do not disturb", "Invisible"]
		bot: DF.Link | None
		custom_status: DF.Data | None
		enabled: DF.Check
		first_name: DF.Data | None
		full_name: DF.Data
		pinned_channels: DF.Table[RavenPinnedChannels]
		type: DF.Literal["User", "Bot"]
		user: DF.Link | None
		user_image: DF.AttachImage | None
	# end: auto-generated types

	def autoname(self):
		if self.type == "Bot":
			self.name = self.bot
		else:
			self.name = self.user

	def before_validate(self):
		if self.user:
			self.type = "User"
		if not self.full_name:
			self.full_name = self.first_name

	def validate(self):
		if self.type == "Bot" and not self.bot:
			frappe.throw(_("Bot is mandatory"))

		if self.type == "User" and not self.user:
			frappe.throw(_("User is mandatory"))

	def before_insert(self):
		if self.type != "Bot":
			self.update_photo_from_user()

	def after_insert(self):
		self.invalidate_user_list_cache()

	def on_update(self):
		self.invalidate_user_list_cache()

	def on_trash(self):
		"""
		Remove the Raven User from all channels
		"""
		frappe.db.delete("Raven Channel Member", {"user_id": self.user})

	def after_delete(self):
		"""
		Remove the Raven User role from the user.
		"""
<<<<<<< HEAD
		user = frappe.get_doc("User", self.user)
		user.flags.ignore_permissions = True
		user.flags.deleting_raven_user = True
		user.remove_roles("Raven User")
		user.save()
=======
		if self.user:
			user = frappe.get_doc("User", self.user)
			user.flags.ignore_permissions = True
			user.flags.deleting_raven_user = True
			user.remove_roles("Raven User")
			user.save()
>>>>>>> 88d22638

		self.invalidate_user_list_cache()

	def invalidate_user_list_cache(self):

		from raven.api.raven_users import get_users

		get_users.clear_cache()

	def update_photo_from_user(self):
		"""
		We need to create a new File record for the user image and attach it to the Raven User record.
		Why not just copy the URL from the User record? Because the URL is not accessible to the Raven User,
		and Frappe creates a duplicate file in the system (that is public) but does not update the URL in the field.
		"""
		user_image = frappe.db.get_value("User", self.user, "user_image")
		if user_image and not self.user_image:
			image_file = frappe.get_doc(
				{
					"doctype": "File",
					"file_url": user_image,
					"attached_to_doctype": "Raven User",
					"attached_to_name": self.user,
					"attached_to_field": "user_image",
					"is_private": 1,
				}
			).insert(ignore_permissions=True)
			self.user_image = image_file.file_url


def add_user_to_raven(doc, method):
	# called when the user is inserted or updated
	# If the auto-create setting is set to True, check if the user is a System user. If yes, then create a Raven User record for the user.
	# Else, check if the user has a Raven User role. If yes, then create a Raven User record for the user if not already created.

	# If the user is already added to Raven, do nothing.
	if not doc.flags.deleting_raven_user:
		if frappe.db.exists("Raven User", {"user": doc.name}):
			# Check if the role is still present. If not, then inactivate the Raven User record.
			has_raven_role = False
			for role in doc.get("roles"):
				if role.role == "Raven User":
					has_raven_role = True
					break

			if has_raven_role:
				raven_user = frappe.get_doc("Raven User", {"user": doc.name})
				if not doc.full_name:
					raven_user.full_name = doc.first_name
				raven_user.enabled = doc.enabled
				raven_user.save(ignore_permissions=True)
			else:
				raven_user = frappe.get_doc("Raven User", {"user": doc.name})
				if not doc.full_name:
					raven_user.full_name = doc.first_name
				raven_user.enabled = 0
				raven_user.save(ignore_permissions=True)
		else:
			# Raven user does not exist.
			# Only create raven user if it exists in the system.
			if frappe.db.exists("User", doc.name):
				# Check if the user is a system user.
				if doc.user_type == "System User":
					auto_add = frappe.db.get_single_value("Raven Settings", "auto_add_system_users")

					if auto_add:
						doc.append("roles", {"role": "Raven User"})
						# Create a Raven User record for the user.
						raven_user = frappe.new_doc("Raven User")
						raven_user.user = doc.name
						if not doc.full_name:
							raven_user.full_name = doc.first_name
						raven_user.enabled = doc.enabled
						raven_user.insert(ignore_permissions=True)
				else:
					if "Raven User" in [d.role for d in doc.get("roles")]:
						# Create a Raven User record for the user.
						raven_user = frappe.new_doc("Raven User")
						raven_user.user = doc.name
						if not doc.full_name:
							raven_user.full_name = doc.first_name
						raven_user.enabled = doc.enabled
						raven_user.insert(ignore_permissions=True)


def remove_user_from_raven(doc, method):
	# called when the user is deleted
	# If the user is deleted, then delete the Raven User record for the user.
	if frappe.db.exists("Raven User", {"user": doc.name}):
		raven_user = frappe.get_doc("Raven User", {"user": doc.name})
		raven_user.delete(ignore_permissions=True)<|MERGE_RESOLUTION|>--- conflicted
+++ resolved
@@ -68,20 +68,12 @@
 		"""
 		Remove the Raven User role from the user.
 		"""
-<<<<<<< HEAD
-		user = frappe.get_doc("User", self.user)
-		user.flags.ignore_permissions = True
-		user.flags.deleting_raven_user = True
-		user.remove_roles("Raven User")
-		user.save()
-=======
 		if self.user:
 			user = frappe.get_doc("User", self.user)
 			user.flags.ignore_permissions = True
 			user.flags.deleting_raven_user = True
 			user.remove_roles("Raven User")
 			user.save()
->>>>>>> 88d22638
 
 		self.invalidate_user_list_cache()
 
