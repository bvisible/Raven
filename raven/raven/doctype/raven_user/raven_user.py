# Copyright (c) 2023, The Commit Company and contributors
# For license information, please see license.txt

import frappe
from frappe import _
from frappe.model.document import Document


class RavenUser(Document):
	# begin: auto-generated types
	# This code is auto-generated. Do not modify anything in this block.

	from typing import TYPE_CHECKING

	if TYPE_CHECKING:
		from frappe.types import DF

		enabled: DF.Check
		first_name: DF.Data | None
		full_name: DF.Data
		user: DF.Link
		user_image: DF.AttachImage | None
	# end: auto-generated types

	def before_validate(self):
		if not self.full_name:
			self.full_name = self.first_name

	def before_save(self):
		self.update_photo_from_user()

	def on_trash(self):
		"""
		Remove the Raven User from all channels
		"""
		frappe.db.delete("Raven Channel Member", {"user_id": self.user})

	def after_delete(self):
		"""
		Remove the Raven User role from the user.
		"""
		user = frappe.get_doc("User", self.user)
		user.flags.ignore_permissions = True
		user.flags.deleting_raven_user = True
		user.remove_roles("Raven User")
		user.save()

	def update_photo_from_user(self):
		"""
		We need to create a new File record for the user image and attach it to the Raven User record.
		Why not just copy the URL from the User record? Because the URL is not accessible to the Raven User,
		and Frappe creates a duplicate file in the system (that is public) but does not update the URL in the field.
		"""
		user_image = frappe.db.get_value("User", self.user, "user_image")
		if user_image and not self.user_image:
			image_file = frappe.get_doc(
<<<<<<< HEAD
				{
					"doctype": "File",
					"file_url": user_image,
					"attached_to_doctype": "Raven User",
					"attached_to_name": self.name,
					"attached_to_field": "user_image",
					"is_private": 1,
				}
			).insert()
=======
						{
							"doctype": "File",
							"file_url": user_image,
							"attached_to_doctype": "Raven User",
							"attached_to_name": self.name,
							"attached_to_field": "user_image",
							"is_private": 1,
						}
					).insert(ignore_permissions=True)
>>>>>>> 485c7a4b
			self.user_image = image_file.file_url

	pass


def add_user_to_raven(doc, method):
	# called when the user is inserted or updated
	# If the auto-create setting is set to True, check if the user is a System user. If yes, then create a Raven User record for the user.
	# Else, check if the user has a Raven User role. If yes, then create a Raven User record for the user if not already created.

	# If the user is already added to Raven, do nothing.
	if not doc.flags.deleting_raven_user:
		if frappe.db.exists("Raven User", {"user": doc.name}):
			# Check if the role is still present. If not, then inactivate the Raven User record.
			has_raven_role = False
			for role in doc.get("roles"):
				if role.role == "Raven User":
					has_raven_role = True
					break

			if has_raven_role:
				raven_user = frappe.get_doc("Raven User", {"user": doc.name})
				if not doc.full_name:
					raven_user.full_name = doc.first_name
				raven_user.enabled = 1
				raven_user.save(ignore_permissions=True)
			else:
				raven_user = frappe.get_doc("Raven User", {"user": doc.name})
				if not doc.full_name:
					raven_user.full_name = doc.first_name
				raven_user.enabled = 0
				raven_user.save(ignore_permissions=True)
		else:
			# Raven user does not exist.
			# Only create raven user if it exists in the system.
			if frappe.db.exists("User", doc.name):
				# Check if the user is a system user.
				if doc.user_type == "System User":
					auto_add = frappe.db.get_single_value("Raven Settings", "auto_add_system_users")

					if auto_add:
						doc.append("roles", {"role": "Raven User"})
						# Create a Raven User record for the user.
						raven_user = frappe.new_doc("Raven User")
						raven_user.user = doc.name
						if not doc.full_name:
							raven_user.full_name = doc.first_name
						raven_user.enabled = 1
						raven_user.insert(ignore_permissions=True)
				else:
					if "Raven User" in [d.role for d in doc.get("roles")]:
						# Create a Raven User record for the user.
						raven_user = frappe.new_doc("Raven User")
						raven_user.user = doc.name
						if not doc.full_name:
							raven_user.full_name = doc.first_name
						raven_user.enabled = 1
						raven_user.insert(ignore_permissions=True)


def remove_user_from_raven(doc, method):
	# called when the user is deleted
	# If the user is deleted, then delete the Raven User record for the user.
	if frappe.db.exists("Raven User", {"user": doc.name}):
		raven_user = frappe.get_doc("Raven User", {"user": doc.name})
		raven_user.delete(ignore_permissions=True)<|MERGE_RESOLUTION|>--- conflicted
+++ resolved
@@ -54,7 +54,6 @@
 		user_image = frappe.db.get_value("User", self.user, "user_image")
 		if user_image and not self.user_image:
 			image_file = frappe.get_doc(
-<<<<<<< HEAD
 				{
 					"doctype": "File",
 					"file_url": user_image,
@@ -63,18 +62,7 @@
 					"attached_to_field": "user_image",
 					"is_private": 1,
 				}
-			).insert()
-=======
-						{
-							"doctype": "File",
-							"file_url": user_image,
-							"attached_to_doctype": "Raven User",
-							"attached_to_name": self.name,
-							"attached_to_field": "user_image",
-							"is_private": 1,
-						}
-					).insert(ignore_permissions=True)
->>>>>>> 485c7a4b
+			).insert(ignore_permissions=True)
 			self.user_image = image_file.file_url
 
 	pass
