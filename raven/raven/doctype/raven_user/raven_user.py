# Copyright (c) 2023, The Commit Company and contributors
# For license information, please see license.txt

import frappe
from frappe.model.document import Document
from frappe import _


class RavenUser(Document):
<<<<<<< HEAD
    # begin: auto-generated types
    # This code is auto-generated. Do not modify anything in this block.

    from typing import TYPE_CHECKING

    if TYPE_CHECKING:
        from frappe.types import DF

        enabled: DF.Check
        first_name: DF.Data | None
        full_name: DF.Data
        user: DF.Link
        user_image: DF.AttachImage | None
    # end: auto-generated types

    def autoname(self):
        if self.type == "Bot":
            self.name = self.bot
        else:
            self.name = self.user

    def before_validate(self):
        if not self.full_name:
            self.full_name = self.first_name

    def before_save(self):
        if self.type == "Bot":
            self.get_bot_details()
        else:
            self.update_photo_from_user()

    def after_delete(self):
        '''
         Remove the Raven User role from the user.
        '''
        user = frappe.get_doc("User", self.user)
        user.flags.ignore_permissions = True
        user.flags.deleting_raven_user = True
        user.remove_roles("Raven User")
        user.save()

    def update_photo_from_user(self):
        '''
         We need to create a new File record for the user image and attach it to the Raven User record.
         Why not just copy the URL from the User record? Because the URL is not accessible to the Raven User,
         and Frappe creates a duplicate file in the system (that is public) but does not update the URL in the field.
        '''
        user_image = frappe.db.get_value("User", self.user, "user_image")
        if user_image and not self.user_image:
            image_file = frappe.get_doc(
                {
                    "doctype": "File",
                    "file_url": user_image,
                    "attached_to_doctype": "Raven User",
                    "attached_to_name": self.name,
                    "attached_to_field": "user_image",
                    "is_private": 1,
                }
            ).insert()
            self.user_image = image_file.file_url

    def get_bot_details(self):
        '''
         Get the bot details for the user.
        '''
        bot_details = frappe.db.get_value(
            "Raven Bot", self.bot, ["bot_name", "image", "enabled"], as_dict=True)
        self.full_name = bot_details.bot_name
        self.user_image = bot_details.image
        self.enabled = bot_details.enabled


def add_user_to_raven(doc, method):
    # called when the user is inserted or updated
    # If the auto-create setting is set to True, check if the user is a System user. If yes, then create a Raven User record for the user.
    # Else, check if the user has a Raven User role. If yes, then create a Raven User record for the user if not already created.

    # If the user is already added to Raven, do nothing.
    if not doc.flags.deleting_raven_user:
        if frappe.db.exists("Raven User", {"user": doc.name}):
            # Check if the role is still present. If not, then inactivate the Raven User record.
            has_raven_role = False
            for role in doc.get("roles"):
                if role.role == "Raven User":
                    has_raven_role = True
                    break

            if has_raven_role:
                raven_user = frappe.get_doc("Raven User", {"user": doc.name})
                if not doc.full_name:
                    raven_user.full_name = doc.first_name
                raven_user.enabled = 1
                raven_user.save(ignore_permissions=True)
            else:
                raven_user = frappe.get_doc("Raven User", {"user": doc.name})
                if not doc.full_name:
                    raven_user.full_name = doc.first_name
                raven_user.enabled = 0
                raven_user.save(ignore_permissions=True)
        else:
            # Raven user does not exist. Check if the user is a system user.
            if doc.user_type == "System User":
                # Only create raven user if it exists in the system.
                if frappe.db.exists("User", doc.name):
                    auto_add = frappe.db.get_single_value(
                        "Raven Settings", "auto_add_system_users")

                    if auto_add:
                        doc.append("roles", {"role": "Raven User"})
                        # Create a Raven User record for the user.
                        raven_user = frappe.new_doc("Raven User")
                        raven_user.user = doc.name
                        if not doc.full_name:
                            raven_user.full_name = doc.first_name
                        raven_user.enabled = 1
                        raven_user.insert(ignore_permissions=True)
                    else:
                        if "Raven User" in [d.role for d in doc.get("roles")]:
                            # Create a Raven User record for the user.
                            raven_user = frappe.new_doc("Raven User")
                            raven_user.user = doc.name
                            if not doc.full_name:
                                raven_user.full_name = doc.first_name
                            raven_user.enabled = 1
                            raven_user.insert(ignore_permissions=True)
=======
	# begin: auto-generated types
	# This code is auto-generated. Do not modify anything in this block.

	from typing import TYPE_CHECKING

	if TYPE_CHECKING:
		from frappe.types import DF

		enabled: DF.Check
		first_name: DF.Data | None
		full_name: DF.Data
		user: DF.Link
		user_image: DF.AttachImage | None
	# end: auto-generated types

	def before_validate(self):
		if not self.full_name:
			self.full_name = self.first_name

	def before_save(self):
		self.update_photo_from_user()
	
	def after_delete(self):
		'''
		 Remove the Raven User role from the user.
		'''
		user = frappe.get_doc("User", self.user)
		user.flags.ignore_permissions = True
		user.flags.deleting_raven_user = True
		user.remove_roles("Raven User")
		user.save()
	
	def update_photo_from_user(self):
		'''
		 We need to create a new File record for the user image and attach it to the Raven User record.
		 Why not just copy the URL from the User record? Because the URL is not accessible to the Raven User,
		 and Frappe creates a duplicate file in the system (that is public) but does not update the URL in the field.
		'''
		user_image = frappe.db.get_value("User", self.user, "user_image")
		if user_image and not self.user_image:
			image_file = frappe.get_doc(
						{
							"doctype": "File",
							"file_url": user_image,
							"attached_to_doctype": "Raven User",
							"attached_to_name": self.name,
							"attached_to_field": "user_image",
							"is_private": 1,
						}
					).insert()
			self.user_image = image_file.file_url
	pass


def add_user_to_raven(doc,method):
	# called when the user is inserted or updated
	# If the auto-create setting is set to True, check if the user is a System user. If yes, then create a Raven User record for the user.
	# Else, check if the user has a Raven User role. If yes, then create a Raven User record for the user if not already created. 

	# If the user is already added to Raven, do nothing.
	if not doc.flags.deleting_raven_user:
		if frappe.db.exists("Raven User", {"user": doc.name}):
			# Check if the role is still present. If not, then inactivate the Raven User record.
			has_raven_role = False
			for role in doc.get("roles"):
				if role.role == "Raven User":
					has_raven_role = True
					break
			
			if has_raven_role:
				raven_user = frappe.get_doc("Raven User", {"user": doc.name})
				if not doc.full_name:
					raven_user.full_name = doc.first_name
				raven_user.enabled = 1
				raven_user.save(ignore_permissions=True)
			else:
				raven_user = frappe.get_doc("Raven User", {"user": doc.name})
				if not doc.full_name:
					raven_user.full_name = doc.first_name
				raven_user.enabled = 0
				raven_user.save(ignore_permissions=True)
		else:
			# Raven user does not exist.
			# Only create raven user if it exists in the system.
			if frappe.db.exists("User", doc.name):
				# Check if the user is a system user.
				if doc.user_type == "System User":
					auto_add = frappe.db.get_single_value("Raven Settings", "auto_add_system_users")

					if auto_add:
						doc.append("roles", {"role": "Raven User"})
						# Create a Raven User record for the user.
						raven_user = frappe.new_doc("Raven User")
						raven_user.user = doc.name
						if not doc.full_name:
							raven_user.full_name = doc.first_name
						raven_user.enabled = 1
						raven_user.insert(ignore_permissions=True)
				else:
					if "Raven User" in [d.role for d in doc.get("roles")]:
						# Create a Raven User record for the user.
						raven_user = frappe.new_doc("Raven User")
						raven_user.user = doc.name
						if not doc.full_name:
							raven_user.full_name = doc.first_name
						raven_user.enabled = 1
						raven_user.insert(ignore_permissions=True)
>>>>>>> 16e20866
<|MERGE_RESOLUTION|>--- conflicted
+++ resolved
@@ -7,7 +7,6 @@
 
 
 class RavenUser(Document):
-<<<<<<< HEAD
     # begin: auto-generated types
     # This code is auto-generated. Do not modify anything in this block.
 
@@ -108,10 +107,11 @@
                 raven_user.enabled = 0
                 raven_user.save(ignore_permissions=True)
         else:
-            # Raven user does not exist. Check if the user is a system user.
-            if doc.user_type == "System User":
-                # Only create raven user if it exists in the system.
-                if frappe.db.exists("User", doc.name):
+            # Raven user does not exist.
+            # Only create raven user if it exists in the system.
+            if frappe.db.exists("User", doc.name):
+                # Check if the user is a system user.
+                if doc.user_type == "System User":
                     auto_add = frappe.db.get_single_value(
                         "Raven Settings", "auto_add_system_users")
 
@@ -124,121 +124,12 @@
                             raven_user.full_name = doc.first_name
                         raven_user.enabled = 1
                         raven_user.insert(ignore_permissions=True)
-                    else:
-                        if "Raven User" in [d.role for d in doc.get("roles")]:
-                            # Create a Raven User record for the user.
-                            raven_user = frappe.new_doc("Raven User")
-                            raven_user.user = doc.name
-                            if not doc.full_name:
-                                raven_user.full_name = doc.first_name
-                            raven_user.enabled = 1
-                            raven_user.insert(ignore_permissions=True)
-=======
-	# begin: auto-generated types
-	# This code is auto-generated. Do not modify anything in this block.
-
-	from typing import TYPE_CHECKING
-
-	if TYPE_CHECKING:
-		from frappe.types import DF
-
-		enabled: DF.Check
-		first_name: DF.Data | None
-		full_name: DF.Data
-		user: DF.Link
-		user_image: DF.AttachImage | None
-	# end: auto-generated types
-
-	def before_validate(self):
-		if not self.full_name:
-			self.full_name = self.first_name
-
-	def before_save(self):
-		self.update_photo_from_user()
-	
-	def after_delete(self):
-		'''
-		 Remove the Raven User role from the user.
-		'''
-		user = frappe.get_doc("User", self.user)
-		user.flags.ignore_permissions = True
-		user.flags.deleting_raven_user = True
-		user.remove_roles("Raven User")
-		user.save()
-	
-	def update_photo_from_user(self):
-		'''
-		 We need to create a new File record for the user image and attach it to the Raven User record.
-		 Why not just copy the URL from the User record? Because the URL is not accessible to the Raven User,
-		 and Frappe creates a duplicate file in the system (that is public) but does not update the URL in the field.
-		'''
-		user_image = frappe.db.get_value("User", self.user, "user_image")
-		if user_image and not self.user_image:
-			image_file = frappe.get_doc(
-						{
-							"doctype": "File",
-							"file_url": user_image,
-							"attached_to_doctype": "Raven User",
-							"attached_to_name": self.name,
-							"attached_to_field": "user_image",
-							"is_private": 1,
-						}
-					).insert()
-			self.user_image = image_file.file_url
-	pass
-
-
-def add_user_to_raven(doc,method):
-	# called when the user is inserted or updated
-	# If the auto-create setting is set to True, check if the user is a System user. If yes, then create a Raven User record for the user.
-	# Else, check if the user has a Raven User role. If yes, then create a Raven User record for the user if not already created. 
-
-	# If the user is already added to Raven, do nothing.
-	if not doc.flags.deleting_raven_user:
-		if frappe.db.exists("Raven User", {"user": doc.name}):
-			# Check if the role is still present. If not, then inactivate the Raven User record.
-			has_raven_role = False
-			for role in doc.get("roles"):
-				if role.role == "Raven User":
-					has_raven_role = True
-					break
-			
-			if has_raven_role:
-				raven_user = frappe.get_doc("Raven User", {"user": doc.name})
-				if not doc.full_name:
-					raven_user.full_name = doc.first_name
-				raven_user.enabled = 1
-				raven_user.save(ignore_permissions=True)
-			else:
-				raven_user = frappe.get_doc("Raven User", {"user": doc.name})
-				if not doc.full_name:
-					raven_user.full_name = doc.first_name
-				raven_user.enabled = 0
-				raven_user.save(ignore_permissions=True)
-		else:
-			# Raven user does not exist.
-			# Only create raven user if it exists in the system.
-			if frappe.db.exists("User", doc.name):
-				# Check if the user is a system user.
-				if doc.user_type == "System User":
-					auto_add = frappe.db.get_single_value("Raven Settings", "auto_add_system_users")
-
-					if auto_add:
-						doc.append("roles", {"role": "Raven User"})
-						# Create a Raven User record for the user.
-						raven_user = frappe.new_doc("Raven User")
-						raven_user.user = doc.name
-						if not doc.full_name:
-							raven_user.full_name = doc.first_name
-						raven_user.enabled = 1
-						raven_user.insert(ignore_permissions=True)
-				else:
-					if "Raven User" in [d.role for d in doc.get("roles")]:
-						# Create a Raven User record for the user.
-						raven_user = frappe.new_doc("Raven User")
-						raven_user.user = doc.name
-						if not doc.full_name:
-							raven_user.full_name = doc.first_name
-						raven_user.enabled = 1
-						raven_user.insert(ignore_permissions=True)
->>>>>>> 16e20866
+                else:
+                    if "Raven User" in [d.role for d in doc.get("roles")]:
+                        # Create a Raven User record for the user.
+                        raven_user = frappe.new_doc("Raven User")
+                        raven_user.user = doc.name
+                        if not doc.full_name:
+                            raven_user.full_name = doc.first_name
+                        raven_user.enabled = 1
+                        raven_user.insert(ignore_permissions=True)