--- conflicted
+++ resolved
@@ -2,9 +2,5 @@
 Raven Messaging
 Raven Channel Management
 Raven Bot
-<<<<<<< HEAD
 Raven Integrations
-=======
-Raven Integrations
-Raven AI
->>>>>>> 88d22638
+Raven AI