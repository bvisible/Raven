import FullPageLoader from '@components/layout/FullPageLoader'
import { Text } from '@components/nativewindui/Text'
import { ChannelListContext, useChannelListProvider } from '@raven/lib/providers/ChannelListProvider'
import { UserListContext, useUserListProvider } from '@raven/lib/providers/UserListProvider'
import React, { PropsWithChildren } from 'react'
<<<<<<< HEAD
import { View } from 'react-native'
=======
import { ActiveUserProvider } from './UserInactivityProvider'
>>>>>>> 90b515d9

const Providers = (props: PropsWithChildren) => {

    const { users, enabledUsers, isLoading, error } = useUserListProvider()

    if (isLoading) {
        return <FullPageLoader />
    }

    if (error) {
        return <View style={{ flex: 1, justifyContent: 'center', alignItems: 'center' }}>
            <Text>Error loading users</Text>
        </View>
    }

    return (
        <ActiveUserProvider>
            <UserListContext.Provider value={{ users, enabledUsers }}>
                <ChannelListProvider>
                    {props.children}
                </ChannelListProvider>
            </UserListContext.Provider>
        </ActiveUserProvider>
    )
}

const ChannelListProvider = ({ children }: PropsWithChildren) => {
    const channelListContextData = useChannelListProvider({})

    if (channelListContextData.isLoading) {
        return <FullPageLoader />
    }

    if (channelListContextData.error) {
        return <View style={{ flex: 1, justifyContent: 'center', alignItems: 'center' }}>
            <Text>Error loading channels</Text>
        </View>
    }

    return <ChannelListContext.Provider value={channelListContextData}>
        {children}
    </ChannelListContext.Provider>
}

export default Providers<|MERGE_RESOLUTION|>--- conflicted
+++ resolved
@@ -3,11 +3,8 @@
 import { ChannelListContext, useChannelListProvider } from '@raven/lib/providers/ChannelListProvider'
 import { UserListContext, useUserListProvider } from '@raven/lib/providers/UserListProvider'
 import React, { PropsWithChildren } from 'react'
-<<<<<<< HEAD
 import { View } from 'react-native'
-=======
 import { ActiveUserProvider } from './UserInactivityProvider'
->>>>>>> 90b515d9
 
 const Providers = (props: PropsWithChildren) => {
 
