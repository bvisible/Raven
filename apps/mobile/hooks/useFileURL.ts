import { FrappeConfig, FrappeContext } from 'frappe-react-sdk'
import { useContext } from 'react'

type UseFileURLReturnType = {
  /**
  * `uri` is a string representing the resource identifier for the image, which
  * could be an http address, a local file path, or the name of a static image
  * resource (which should be wrapped in the `require('./path/to/image.png')`
  * function).
  */
  uri: string;
  /**
  * `headers` is an object representing the HTTP headers to send along with the
  * request for a remote image.
  */
  headers: { [key: string]: string };
}
/**
 * Since we need to pass the headers to fetch any private file,
 * Use this hook to get the file URL with the headers to fetch the file in Avatars etc
 * @param props 
 * @returns 
 */
const useFileURL = (fileURL?: string): UseFileURLReturnType | undefined => {
  const { tokenParams, url } = useContext(FrappeContext) as FrappeConfig

  if (!fileURL) return undefined

<<<<<<< HEAD
  if (!fileURL.startsWith(url)) {
    return {
      uri: `${url}${fileURL}`,
=======
  if (fileURL.startsWith('http') || fileURL.startsWith('https')) {
    return {
      uri: fileURL,
>>>>>>> 59cf2ac3
      headers: {
        Authorization: `bearer ${tokenParams?.token?.()}`
      }
    }
  }
<<<<<<< HEAD
=======

>>>>>>> 59cf2ac3
  return {
    uri: fileURL,
    headers: {
      Authorization: `bearer ${tokenParams?.token?.()}`
    }
  }
}

export default useFileURL<|MERGE_RESOLUTION|>--- conflicted
+++ resolved
@@ -26,26 +26,17 @@
 
   if (!fileURL) return undefined
 
-<<<<<<< HEAD
-  if (!fileURL.startsWith(url)) {
-    return {
-      uri: `${url}${fileURL}`,
-=======
   if (fileURL.startsWith('http') || fileURL.startsWith('https')) {
     return {
       uri: fileURL,
->>>>>>> 59cf2ac3
       headers: {
         Authorization: `bearer ${tokenParams?.token?.()}`
       }
     }
   }
-<<<<<<< HEAD
-=======
 
->>>>>>> 59cf2ac3
   return {
-    uri: fileURL,
+    uri: `${url}${fileURL}`
     headers: {
       Authorization: `bearer ${tokenParams?.token?.()}`
     }
