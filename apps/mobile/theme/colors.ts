import { Platform } from 'react-native';

const IOS_SYSTEM_COLORS = {
    white: 'rgb(255, 255, 255)',
    black: 'rgb(0, 0, 0)',
    light: {
        grey6: 'rgb(242, 242, 247)',
        grey5: 'rgb(230, 230, 235)',
        grey4: 'rgb(210, 210, 215)',
        grey3: 'rgb(199, 199, 204)',
        grey2: 'rgb(175, 176, 180)',
        grey: 'rgb(142, 142, 147)',
        background: 'rgb(242, 242, 247)',
        foreground: 'rgb(0, 0, 0)',
        root: 'rgb(255, 255, 255)',
        card: 'rgb(255, 255, 255)',
        icon: '#1C2024',
        greyText: 'rgb(175, 176, 180)',
        destructive: 'rgb(255, 56, 43)',
        primary: '#5753C6',
<<<<<<< HEAD
        secondary: "#DBDAFE"
=======
        linkColor: '#E6E6EB',
>>>>>>> 41471ff9
    },
    dark: {
        grey6: 'rgb(21, 21, 24)',
        grey5: 'rgb(30, 30, 32)',
        grey4: 'rgb(55, 55, 57)',
        grey3: 'rgb(70, 70, 73)',
        grey2: 'rgb(99, 99, 102)',
        grey: 'rgb(142, 142, 147)',
        background: 'rgb(10, 10, 10)',
        foreground: 'rgb(255, 255, 255)',
        root: 'rgb(0, 0, 0)',
        card: 'rgb(21, 21, 24)',
        icon: '#B9BBC6',
        greyText: 'rgb(175, 176, 180)',
        destructive: 'rgb(254, 67, 54)',
        primary: '#5753C6',
<<<<<<< HEAD
        secondary: "#DBDAFE"
=======
        linkColor: '#1A1A1A',
>>>>>>> 41471ff9
    },
} as const;

const ANDROID_COLORS = {
    white: 'rgb(255, 255, 255)',
    black: 'rgb(0, 0, 0)',
    light: {
        grey6: 'rgb(249, 249, 255)',
        grey5: 'rgb(215, 217, 228)',
        grey4: 'rgb(193, 198, 215)',
        grey3: 'rgb(113, 119, 134)',
        grey2: 'rgb(65, 71, 84)',
        grey: 'rgb(24, 28, 35)',
        background: 'rgb(249, 249, 255)',
        foreground: 'rgb(0, 0, 0)',
        root: 'rgb(255, 255, 255)',
        card: 'rgb(255, 255, 255)',
        icon: '#1C2024',
        greyText: 'rgb(175, 176, 180)',
        destructive: 'rgb(186, 26, 26)',
        primary: '#5753C6',
<<<<<<< HEAD
        secondary: "#DBDAFE"
=======
        linkColor: '#E6E6EB',
>>>>>>> 41471ff9
    },
    dark: {
        grey6: 'rgb(16, 19, 27)',
        grey5: 'rgb(30, 30, 32)',
        grey4: 'rgb(49, 53, 61)',
        grey3: 'rgb(54, 57, 66)',
        grey2: 'rgb(139, 144, 160)',
        grey: 'rgb(193, 198, 215)',
        background: 'rgb(10, 10, 10)',
        foreground: 'rgb(255, 255, 255)',
        root: 'rgb(0, 0, 0)',
        card: 'rgb(16, 19, 27)',
        icon: '#B9BBC6',
        greyText: 'rgb(175, 176, 180)',
        destructive: 'rgb(147, 0, 10)',
        primary: '#5753C6',
<<<<<<< HEAD
        secondary: "#DBDAFE"
=======
        linkColor: '#1A1A1A',
>>>>>>> 41471ff9
    },
} as const;

const COLORS = Platform.OS === 'ios' ? IOS_SYSTEM_COLORS : ANDROID_COLORS;

export { COLORS };<|MERGE_RESOLUTION|>--- conflicted
+++ resolved
@@ -18,11 +18,8 @@
         greyText: 'rgb(175, 176, 180)',
         destructive: 'rgb(255, 56, 43)',
         primary: '#5753C6',
-<<<<<<< HEAD
-        secondary: "#DBDAFE"
-=======
-        linkColor: '#E6E6EB',
->>>>>>> 41471ff9
+        secondary: "#DBDAFE",
+        linkColor: '#E6E6EB'
     },
     dark: {
         grey6: 'rgb(21, 21, 24)',
@@ -39,11 +36,8 @@
         greyText: 'rgb(175, 176, 180)',
         destructive: 'rgb(254, 67, 54)',
         primary: '#5753C6',
-<<<<<<< HEAD
-        secondary: "#DBDAFE"
-=======
-        linkColor: '#1A1A1A',
->>>>>>> 41471ff9
+        secondary: "#DBDAFE",
+        linkColor: '#1A1A1A'
     },
 } as const;
 
@@ -65,11 +59,8 @@
         greyText: 'rgb(175, 176, 180)',
         destructive: 'rgb(186, 26, 26)',
         primary: '#5753C6',
-<<<<<<< HEAD
-        secondary: "#DBDAFE"
-=======
-        linkColor: '#E6E6EB',
->>>>>>> 41471ff9
+        secondary: "#DBDAFE",
+        linkColor: '#E6E6EB'
     },
     dark: {
         grey6: 'rgb(16, 19, 27)',
@@ -86,11 +77,8 @@
         greyText: 'rgb(175, 176, 180)',
         destructive: 'rgb(147, 0, 10)',
         primary: '#5753C6',
-<<<<<<< HEAD
-        secondary: "#DBDAFE"
-=======
-        linkColor: '#1A1A1A',
->>>>>>> 41471ff9
+        secondary: "#DBDAFE",
+        linkColor: '#1A1A1A'
     },
 } as const;
 
