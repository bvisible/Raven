<<<<<<< HEAD
import { useState, useCallback, useContext } from 'react'
import { FrappeConfig, FrappeContext } from 'frappe-react-sdk'
=======
import { Pressable } from 'react-native'
>>>>>>> 6b02dfac
import { Message } from '@raven/types/common/Message'
import useCurrentRavenUser from '@raven/lib/hooks/useCurrentRavenUser'
import { useColorScheme } from '@hooks/useColorScheme'
import BookmarkIcon from "@assets/icons/BookmarkIcon.svg"
import BookmarkFilledIcon from "@assets/icons/BookmarkFilledIcon.svg"
<<<<<<< HEAD
import { ActionButtonLarge } from '@components/common/Buttons/ActionButtonLarge'
=======
import useSaveMessage from '@hooks/useSaveMessage'
>>>>>>> 6b02dfac

interface SaveMessageProps {
    message: Message
    onClose: () => void
}

const SaveMessage = ({ message, onClose }: SaveMessageProps) => {

    const { myProfile } = useCurrentRavenUser()
    const { save, isSaved } = useSaveMessage(message, myProfile?.name)
    const { colors } = useColorScheme()

    const handleSaveMessage = () => {
        save()
        onClose()
    }

    return (
<<<<<<< HEAD
        <ActionButtonLarge
            icon={isSaved ? <BookmarkFilledIcon width={18} height={18} fill={colors.icon} /> : <BookmarkIcon width={18} height={18} fill={colors.icon} />}
            text={isSaved ? 'Unsave' : 'Save'}
            onPress={() => save(onClose)}
        />
=======
        <Pressable
            onPress={handleSaveMessage}
            className='flex-1 flex flex-col items-center gap-3 px-2 py-3 rounded-lg bg-card'
            android_ripple={{ color: 'rgba(0,0,0,0.1)', borderless: false }}>
            {isSaved ? <BookmarkFilledIcon width={18} height={18} fill={colors.icon} /> : <BookmarkIcon width={18} height={18} fill={colors.icon} />}
            <Text className='text-[15px] font-medium text-foreground/80'>{isSaved ? 'Unsave' : 'Save'}</Text>
        </Pressable>
>>>>>>> 6b02dfac
    )
}

export default SaveMessage<|MERGE_RESOLUTION|>--- conflicted
+++ resolved
@@ -1,19 +1,10 @@
-<<<<<<< HEAD
-import { useState, useCallback, useContext } from 'react'
-import { FrappeConfig, FrappeContext } from 'frappe-react-sdk'
-=======
-import { Pressable } from 'react-native'
->>>>>>> 6b02dfac
 import { Message } from '@raven/types/common/Message'
 import useCurrentRavenUser from '@raven/lib/hooks/useCurrentRavenUser'
 import { useColorScheme } from '@hooks/useColorScheme'
 import BookmarkIcon from "@assets/icons/BookmarkIcon.svg"
 import BookmarkFilledIcon from "@assets/icons/BookmarkFilledIcon.svg"
-<<<<<<< HEAD
 import { ActionButtonLarge } from '@components/common/Buttons/ActionButtonLarge'
-=======
 import useSaveMessage from '@hooks/useSaveMessage'
->>>>>>> 6b02dfac
 
 interface SaveMessageProps {
     message: Message
@@ -32,21 +23,11 @@
     }
 
     return (
-<<<<<<< HEAD
         <ActionButtonLarge
             icon={isSaved ? <BookmarkFilledIcon width={18} height={18} fill={colors.icon} /> : <BookmarkIcon width={18} height={18} fill={colors.icon} />}
             text={isSaved ? 'Unsave' : 'Save'}
-            onPress={() => save(onClose)}
+            onPress={handleSaveMessage}
         />
-=======
-        <Pressable
-            onPress={handleSaveMessage}
-            className='flex-1 flex flex-col items-center gap-3 px-2 py-3 rounded-lg bg-card'
-            android_ripple={{ color: 'rgba(0,0,0,0.1)', borderless: false }}>
-            {isSaved ? <BookmarkFilledIcon width={18} height={18} fill={colors.icon} /> : <BookmarkIcon width={18} height={18} fill={colors.icon} />}
-            <Text className='text-[15px] font-medium text-foreground/80'>{isSaved ? 'Unsave' : 'Save'}</Text>
-        </Pressable>
->>>>>>> 6b02dfac
     )
 }
 
