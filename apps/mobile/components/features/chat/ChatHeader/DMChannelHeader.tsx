--- conflicted
+++ resolved
@@ -19,23 +19,6 @@
     }
 
     return (
-<<<<<<< HEAD
-        <View className='flex-1 flex-row items-center gap-2.5'>
-            <UserAvatar
-                src={user?.user_image ?? ''}
-                alt={user?.full_name ?? peer}
-                isActive={isActive}
-                isBot={user?.type === 'Bot'}
-                availabilityStatus={user?.availability_status}
-                avatarProps={{ className: "w-6 h-6" }}
-                fallbackProps={{ className: "rounded-[4px]" }}
-                textProps={{ className: "text-xs font-medium" }}
-                imageProps={{ className: "rounded-[4px]" }}
-                indicatorProps={{ className: "h-2 w-2" }}
-            />
-            <Text className='text-base font-semibold text-foreground'>{user?.full_name ?? peer}</Text>
-        </View>
-=======
         <>
             <TouchableOpacity activeOpacity={0.5} className='flex-1 flex-row items-center gap-2.5' onPress={handleOnTitlePress}>
                 <UserAvatar
@@ -48,6 +31,7 @@
                     fallbackProps={{ className: "rounded-[4px]" }}
                     textProps={{ className: "text-xs font-medium" }}
                     imageProps={{ className: "rounded-[4px]" }}
+                    indicatorProps={{ className: "h-2 w-2" }}
                 />
                 <Text className='text-base font-semibold text-foreground'>{user?.full_name ?? peer}</Text>
             </TouchableOpacity>
@@ -56,7 +40,6 @@
                 isModalVisible={isModalVisible}
                 setModalVisible={setModalVisible} />
         </>
->>>>>>> 6b02dfac
     )
 }
 
