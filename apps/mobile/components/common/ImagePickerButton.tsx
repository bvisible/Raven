import { Button, ButtonProps } from "@components/nativewindui/Button"
import ImageUpIcon from "@assets/icons/ImageUpIcon.svg"
import { useColorScheme } from "@hooks/useColorScheme"
import { SvgProps } from "react-native-svg"
import * as ImagePicker from 'expo-image-picker'
import { CustomFile } from "@raven/types/common/File"
import { Text } from '@components/nativewindui/Text'
import { TextProps } from "react-native"

interface ImagePickerButtonProps {
    buttonProps?: ButtonProps
    icon?: React.ReactNode
    iconProps?: SvgProps
    label?: string
    labelProps?: TextProps
    allowsMultipleSelection?: boolean
    mediaTypes?: ImagePicker.MediaType
    onPick: (files: CustomFile[]) => void
    allowMultiple?: boolean
}

<<<<<<< HEAD
const ImagePickerButton = ({ buttonProps, iconProps, icon, label, labelProps, onPick, allowMultiple = true }: ImagePickerButtonProps) => {
=======
const ImagePickerButton = ({ buttonProps, iconProps, icon, label, labelProps, allowsMultipleSelection, mediaTypes, onPick }: ImagePickerButtonProps) => {
>>>>>>> 7e6be3f5
    const { colors } = useColorScheme()

    const pickImage = async () => {
        try {
            let result = await ImagePicker.launchImageLibraryAsync({
<<<<<<< HEAD
                allowsMultipleSelection: allowMultiple,
=======
                allowsMultipleSelection: allowsMultipleSelection ?? true,
                mediaTypes: mediaTypes ?? ['videos', 'images', 'livePhotos'],
>>>>>>> 7e6be3f5
            })

            if (!result.canceled) {
                const parsedFiles = result.assets.map((asset) => {
                    return {
                        uri: asset.uri,
                        name: asset.fileName,
                        type: asset.mimeType,
                        size: asset.fileSize,
                        fileID: asset.assetId,
                    } as any as CustomFile
                })

                onPick(parsedFiles)
            } else {
                console.log('Image picking was canceled.')
            }
        } catch (error) {
            console.error('Error picking images:', error)
        }
    }

    return (
        <Button variant="plain" size={label ? "none" : "icon"} onPress={pickImage} {...buttonProps} >
            {icon ?? <ImageUpIcon height={20} width={20} color={colors.icon} {...iconProps} />}
            {label && <Text className=" text-sm text-foreground" {...labelProps}>{label}</Text>}
        </Button>
    )
}

export default ImagePickerButton<|MERGE_RESOLUTION|>--- conflicted
+++ resolved
@@ -16,25 +16,16 @@
     allowsMultipleSelection?: boolean
     mediaTypes?: ImagePicker.MediaType
     onPick: (files: CustomFile[]) => void
-    allowMultiple?: boolean
 }
 
-<<<<<<< HEAD
-const ImagePickerButton = ({ buttonProps, iconProps, icon, label, labelProps, onPick, allowMultiple = true }: ImagePickerButtonProps) => {
-=======
 const ImagePickerButton = ({ buttonProps, iconProps, icon, label, labelProps, allowsMultipleSelection, mediaTypes, onPick }: ImagePickerButtonProps) => {
->>>>>>> 7e6be3f5
     const { colors } = useColorScheme()
 
     const pickImage = async () => {
         try {
             let result = await ImagePicker.launchImageLibraryAsync({
-<<<<<<< HEAD
-                allowsMultipleSelection: allowMultiple,
-=======
                 allowsMultipleSelection: allowsMultipleSelection ?? true,
                 mediaTypes: mediaTypes ?? ['videos', 'images', 'livePhotos'],
->>>>>>> 7e6be3f5
             })
 
             if (!result.canceled) {
