--- conflicted
+++ resolved
@@ -8,11 +8,7 @@
   push:
     branches: [main]
     paths:
-<<<<<<< HEAD
-      - "raven/**"
-=======
       - raven/**
->>>>>>> f39a857c
 
 jobs:
   linters:
