import { IonPage, IonHeader, IonContent, IonToolbar, IonTitle, IonList, IonText, IonItem, IonIcon, useIonLoading, useIonAlert, IonLabel } from '@ionic/react'
import { FrappeConfig, FrappeContext, useFrappeGetDoc } from 'frappe-react-sdk'
import { logOutOutline, pizza } from 'ionicons/icons'
import { useContext } from 'react'
import { ErrorBanner } from '../../components/layout'
import { UserContext } from '../../utils/auth/UserProvider'
import { FullPageLoader } from '@/components/layout/loaders'
import { ProfileLoader } from '@/components/layout/loaders/ProfileLoader'
import { UserAvatar } from '@/components/common/UserAvatar'

interface User {
    name: string
    email: string,
    full_name: string,
    user_image?: string,

}
export const Profile = () => {

    const { currentUser, logout } = useContext(UserContext)

    const { url } = useContext(FrappeContext) as FrappeConfig

    const { data, isLoading, error } = useFrappeGetDoc<User>('User', currentUser)

    const handleLogout = () => {
        logout()
    }

    return (
        <IonPage>
            <IonHeader>
                <IonToolbar>
                    <IonTitle>Profile</IonTitle>
                </IonToolbar>
            </IonHeader>
            <IonContent fullscreen>
                <IonHeader collapse="condense">
                    <IonToolbar>
                        <IonTitle size="large">Profile</IonTitle>
                    </IonToolbar>
                </IonHeader>
                {isLoading && <ProfileLoader />}
                {error && <ErrorBanner error={error} />}
                <IonList>
                    {data &&
                        <div className="my-8 flex justify-center flex-col items-center ion-text-center space-y-2">
                            <UserAvatar sizeClass='w-32 h-32' alt={data.full_name} src={data.user_image ? `${url}${data.user_image}` : undefined} />
                            <h2 className='font-bold h2 text-2xl'>{data.full_name}</h2>
                            <span><IonText color="primary">{data.email}</IonText></span>
                        </div>
                    }
                    <IonItem button onClick={handleLogout}>
                        <IonIcon slot="start" icon={logOutOutline} />
                        Logout
                    </IonItem>
                </IonList>
                <div className="ion-text-center mt-16">
<<<<<<< HEAD
                    <IonText><span className='cal-sans text-lg tracking-[0.03em]'>neochat</span> <span className='text-zinc-500'>v1.4.2</span></IonText>
=======
                    <IonText><span className='cal-sans text-lg tracking-[0.03em]'>Raven</span> <span className='text-zinc-500'>v1.4.4</span></IonText>
>>>>>>> 273ffc36
                    <br />
                    <p className='text-zinc-500'>Made by <IonText className='font-bold'>Neoffice</IonText></p>
                </div>
            </IonContent>
        </IonPage>
    )
}<|MERGE_RESOLUTION|>--- conflicted
+++ resolved
@@ -56,11 +56,7 @@
                     </IonItem>
                 </IonList>
                 <div className="ion-text-center mt-16">
-<<<<<<< HEAD
-                    <IonText><span className='cal-sans text-lg tracking-[0.03em]'>neochat</span> <span className='text-zinc-500'>v1.4.2</span></IonText>
-=======
-                    <IonText><span className='cal-sans text-lg tracking-[0.03em]'>Raven</span> <span className='text-zinc-500'>v1.4.4</span></IonText>
->>>>>>> 273ffc36
+                    <IonText><span className='cal-sans text-lg tracking-[0.03em]'>neochat</span> <span className='text-zinc-500'>v1.4.4</span></IonText>
                     <br />
                     <p className='text-zinc-500'>Made by <IonText className='font-bold'>Neoffice</IonText></p>
                 </div>
