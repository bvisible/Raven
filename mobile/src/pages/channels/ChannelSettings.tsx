--- conflicted
+++ resolved
@@ -1,15 +1,11 @@
 import { AddChannelMembersButton, ViewChannelMembersButton } from "@/components/features/channels/channel-members"
 import { ArchiveChannelButton } from "@/components/features/channels/ArchiveChannel"
 import { DeleteChannelButton } from "@/components/features/channels/DeleteChannel"
-<<<<<<< HEAD
 import { LeaveChannelButton } from "@/components/features/channels/LeaveChannel"
 import { IonBackButton, IonButtons, IonContent, IonHeader, IonItem, IonItemDivider, IonItemGroup, IonLabel, IonList, IonListHeader, IonPage, IonTitle, IonToolbar } from "@ionic/react"
 import { useRef, useState } from "react"
 import { IoPersonAdd } from "react-icons/io5"
-=======
-import { IonBackButton, IonButtons, IonContent, IonHeader, IonItemDivider, IonItemGroup, IonLabel, IonList, IonPage, IonTitle, IonToolbar } from "@ionic/react"
 import { useRef } from "react"
->>>>>>> 7ef59938
 import { useParams } from "react-router-dom"
 
 export const ChannelSettings = () => {
@@ -31,21 +27,9 @@
 
             <IonContent fullscreen={true}>
                 <IonList>
-
-<<<<<<< HEAD
-                    <IonItem lines="full" button onClick={() => setIsOpen(true)}>
-                        <div slot='start'>
-                            <IoPersonAdd size='18' color='var(--ion-color-medium)' />
-                        </div>
-                        <IonLabel color='medium'>
-                            Add Members
-                        </IonLabel>
-                    </IonItem>
                     <LeaveChannelButton channelID={channelID} />
-=======
                     <ViewChannelMembersButton pageRef={pageRef} channelID={channelID} />
                     <AddChannelMembersButton pageRef={pageRef} channelID={channelID} />
->>>>>>> 7ef59938
                     <IonItemGroup className="py-2">
                         <IonItemDivider className="bg-transparent text-sm text-zinc-300 pt-2">
                             <IonLabel>Channel Management</IonLabel>
