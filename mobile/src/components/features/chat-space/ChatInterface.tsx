--- conflicted
+++ resolved
@@ -1,38 +1,26 @@
-<<<<<<< HEAD
 import { IonHeader, IonFooter, IonContent, useIonViewWillEnter } from '@ionic/react'
-import { useFrappeDocumentEventListener, useFrappeEventListener, useFrappeGetCall } from 'frappe-react-sdk'
-import { useCallback, useContext, useMemo, useRef } from 'react'
-import { MessagesWithDate } from '../../../../../types/Messaging/Message'
-=======
-import { IonBackButton, IonButton, IonButtons, IonContent, IonFooter, IonHeader, IonIcon, IonSpinner, IonToolbar, useIonViewWillEnter } from '@ionic/react'
 import { useFrappeGetCall } from 'frappe-react-sdk'
-import { createContext, useMemo, useRef } from 'react'
->>>>>>> a53379d6
+import { useMemo, useRef } from 'react'
+import { IonButton, IonIcon, IonSpinner } from '@ionic/react'
+import { createContext } from 'react'
 import { ErrorBanner } from '../../layout'
 import { ChatInput } from '../chat-input'
 import { ChatHeader } from './chat-header'
 import { ChannelListItem, DMChannelListItem, useChannelList } from '@/utils/channel/ChannelListProvider'
 import { UserFields } from '@/utils/users/UserListProvider'
-<<<<<<< HEAD
-import { Haptics, ImpactStyle } from '@capacitor/haptics'
-import { UserContext } from '@/utils/auth/UserProvider'
 import { ChatLoader } from '@/components/layout/loaders/ChatLoader'
 import { MessageActionModal, useMessageActionModal } from './MessageActions/MessageActionModal'
 import { Button } from '@/components/ui/button'
-import { BsPeople } from "react-icons/bs";
-import { BiChevronLeft } from "react-icons/bi";
+import { BsPeople } from "react-icons/bs"
+import { BiChevronLeft } from "react-icons/bi"
 import { Link, useHistory } from 'react-router-dom'
 import { IconButton } from '@/components/ui/icon-button'
-=======
-import { arrowDownOutline, peopleOutline } from 'ionicons/icons'
-import { ChatLoader } from '@/components/layout/loaders/ChatLoader'
-import { MessageActionModal, useMessageActionModal } from './MessageActions/MessageActionModal'
+import { arrowDownOutline } from 'ionicons/icons'
 import useChatStream from './useChatStream'
 import { useInView } from 'react-intersection-observer'
 import { DateSeparator } from './chat-view/DateSeparator'
 import { MessageBlockItem } from './chat-view/MessageBlock'
 import ChatViewFirstMessage from './chat-view/ChatViewFirstMessage'
->>>>>>> a53379d6
 
 export type ChannelMembersMap = Record<string, UserFields>
 export const ChannelMembersContext = createContext<ChannelMembersMap>({})
@@ -115,13 +103,10 @@
         return []
     }, [channelMembers])
 
-<<<<<<< HEAD
     const checkIsOpenChannel = () => (channel.type !== 'Open' && !channel.is_direct_message)
 
     const history = useHistory()
 
-=======
->>>>>>> a53379d6
     return (
         <>
             <IonHeader>
@@ -207,8 +192,7 @@
             </IonContent>
 
             <IonFooter
-<<<<<<< HEAD
-                hidden={!!messagesError}
+                hidden={!!error}
                 className='block relative z-10 order-1 w-full'
             >
                 <div
@@ -220,17 +204,7 @@
                     pb-6
                     pt-1'
                 >
-                    <ChatInput channelID={channel.name} allMembers={parsedMembers} allChannels={parsedChannels} onMessageSend={onMessageSend} />
-=======
-                hidden={!!error}>
-                <div className='overflow-visible 
-            text-slate-100
-            bg-[color:var(--ion-background-color)]
-            border-t-zinc-900 border-t-[1px]
-            pb-6
-            pt-1'>
                     <ChatInput channelID={channel.name} allMembers={parsedMembers} allChannels={parsedChannels} />
->>>>>>> a53379d6
                 </div>
             </IonFooter>
             <MessageActionModal selectedMessage={selectedMessage} onDismiss={onDismiss} />
