--- conflicted
+++ resolved
@@ -74,15 +74,9 @@
             isHighlighted ? 'bg-yellow-300/20 dark:bg-yellow-300/20' : '')} {...longPressEvent}>
             <UserAvatarBlock message={message} user={user} />
             <div>
-<<<<<<< HEAD
                 <div className='flex items-baseline'>
-                    <p className="text-foreground text-sm font-medium leading-normal tracking-normal">{user?.full_name ?? message.data.owner}</p>
-                    <p className='text-xs pl-1.5 text-foreground/50'>{DateObjectToTimeString(message.data.creation)}</p>
-=======
-                <div className='flex items-end'>
-                    <IonText className='font-black text-sm'>{user?.full_name ?? message.owner}</IonText>
-                    <IonText className='text-xs pl-1.5 text-zinc-500'>{DateObjectToTimeString(message.creation)}</IonText>
->>>>>>> a53379d6
+                    <p className="text-foreground text-sm font-medium leading-normal tracking-normal">{user?.full_name ?? message.owner}</p>
+                    <p className='text-xs pl-1.5 text-foreground/50'>{DateObjectToTimeString(message.creation)}</p>
                 </div>
                 <MessageContent message={message} onReplyMessageClick={onReplyMessageClick} />
                 {message.is_edited === 1 && <IonText className='text-xs' color={'medium'}>(edited)</IonText>}
@@ -138,15 +132,6 @@
     </div>
 }
 
-<<<<<<< HEAD
-const MessageContent = ({ message }: { message: MessageBlock }) => {
-
-    return <div className='min-w-[100px] max-w-[280px]'>
-        {message.data.is_reply === 1 && message.data.linked_message && message.data.replied_message_details && <ReplyBlock message={JSON.parse(message.data.replied_message_details)} />}
-        {message.data.message_type === 'Text' && <div className='text-foreground text-sm font-normal leading-normal tracking-normal'><TextMessageBlock message={message.data} /></div>}
-        {message.data.message_type === 'Image' && <ImageMessageBlock message={message.data} />}
-        {message.data.message_type === 'File' && <FileMessageBlock message={message.data} />}
-=======
 const MessageContent = ({ message, onReplyMessageClick }: { message: Message, onReplyMessageClick: (messageID: string) => void }) => {
     const scrollToMessage = () => {
         if (message.linked_message) {
@@ -162,10 +147,9 @@
                 <ReplyBlock message={JSON.parse(message.replied_message_details)} />
             </div>
         }
-        {message.message_type === 'Text' && <div className='text-zinc-100 text-md'><TextMessageBlock message={message} /></div>}
+        {message.message_type === 'Text' && <div className='text-foreground text-sm font-normal leading-normal tracking-normal'><TextMessageBlock message={message} /></div>}
         {message.message_type === 'Image' && <ImageMessageBlock message={message} />}
         {message.message_type === 'File' && <FileMessageBlock message={message} />}
->>>>>>> a53379d6
     </div>
 }
 
