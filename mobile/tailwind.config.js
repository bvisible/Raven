--- conflicted
+++ resolved
@@ -80,12 +80,9 @@
       },
       fontFamily: {
         'sans': ['Inter', 'sans-serif'],
-<<<<<<< HEAD
       },
       fontSize:{
         'xxs':'10px'
-=======
->>>>>>> a53379d6
       }
     },
   },
