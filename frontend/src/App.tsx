import { FrappeProvider } from 'frappe-react-sdk'
import { Route, RouterProvider, createBrowserRouter, createRoutesFromElements } from 'react-router-dom'
import { MainPage } from './pages/MainPage'
import { ProtectedRoute } from './utils/auth/ProtectedRoute'
import { UserProvider } from './utils/auth/UserProvider'
import { ChannelRedirect } from './utils/channel/ChannelRedirect'
import "cal-sans";
import { ThemeProvider } from './ThemeProvider'
import { Toaster } from 'sonner'
import { useStickyState } from './hooks/useStickyState'
import MobileTabsPage from './pages/MobileTabsPage'
import Cookies from 'js-cookie'
<<<<<<< HEAD
////
import { useState, useEffect } from 'react';
////
=======
import ErrorPage from './pages/ErrorPage'
>>>>>>> 96346fca

/** Following keys will not be cached in app cache */
const NO_CACHE_KEYS = [
  "frappe.desk.form.load.getdoctype",
  "frappe.desk.search.search_link",
  "frappe.model.workflow.get_transitions",
  "frappe.desk.reportview.get_count"
]


const router = createBrowserRouter(
  createRoutesFromElements(
    <>
      <Route path='/login' lazy={() => import('@/pages/auth/Login')} />
      <Route path='/login-with-email' lazy={() => import('@/pages/auth/LoginWithEmail')} />
      <Route path='/signup' lazy={() => import('@/pages/auth/SignUp')} />
      <Route path='/forgot-password' lazy={() => import('@/pages/auth/ForgotPassword')} />
      <Route path="/" element={<ProtectedRoute />} errorElement={<ErrorPage />}>
        <Route path="/" element={<ChannelRedirect />}>
          <Route path="channel" element={<MainPage />} >
            <Route index element={<MobileTabsPage />} />
            <Route path="threads" lazy={() => import('./components/feature/threads/Threads')}>
              <Route path="thread/:threadID" lazy={() => import('./components/feature/threads/ThreadDrawer/ThreadDrawer')} />
            </Route>
            <Route path="saved-messages" lazy={() => import('./components/feature/saved-messages/SavedMessages')} />
            <Route path="settings" lazy={() => import('./pages/settings/Settings')}>
              <Route index lazy={() => import('./components/feature/userSettings/UserProfile/UserProfile')} />
              <Route path="profile" lazy={() => import('./components/feature/userSettings/UserProfile/UserProfile')} />
              <Route path="users" lazy={() => import('./pages/settings/Users/UserList')} />
              <Route path="hr" lazy={() => import('./pages/settings/Integrations/FrappeHR')} />
              <Route path="bots" >
                <Route index lazy={() => import('./pages/settings/AI/BotList')} />
                <Route path="create" lazy={() => import('./pages/settings/AI/CreateBot')} />
                <Route path=":ID" lazy={() => import('./pages/settings/AI/ViewBot')} />
              </Route>

              <Route path="functions">
                <Route index lazy={() => import('./pages/settings/AI/FunctionList')} />
                <Route path="create" lazy={() => import('./pages/settings/AI/CreateFunction')} />
                <Route path=":ID" lazy={() => import('./pages/settings/AI/ViewFunction')} />
              </Route>


              <Route path="instructions">
                <Route index lazy={() => import('./pages/settings/AI/InstructionTemplateList')} />
                <Route path="create" lazy={() => import('./pages/settings/AI/CreateInstructionTemplate')} />
                <Route path=":ID" lazy={() => import('./pages/settings/AI/ViewInstructionTemplate')} />
              </Route>

              <Route path="commands">
                <Route index lazy={() => import('./pages/settings/AI/SavedPromptsList')} />
                <Route path="create" lazy={() => import('./pages/settings/AI/CreateSavedPrompt')} />
                <Route path=":ID" lazy={() => import('./pages/settings/AI/ViewSavedPrompt')} />
              </Route>

              <Route path="openai-settings" lazy={() => import('./pages/settings/AI/OpenAISettings')} />
            </Route>
            <Route path=":channelID" lazy={() => import('@/pages/ChatSpace')}>
              <Route path="thread/:threadID" lazy={() => import('./components/feature/threads/ThreadDrawer/ThreadDrawer')} />
            </Route>
          </Route>
          {/* <Route path='settings' lazy={() => import('./pages/settings/Settings')}>
            <Route path='integrations'>
              <Route path='webhooks' lazy={() => import('./pages/settings/Webhooks/WebhookList')} />
              <Route path='webhooks/create' lazy={() => import('./pages/settings/Webhooks/CreateWebhook')} />
              <Route path='webhooks/:ID' lazy={() => import('./pages/settings/Webhooks/ViewWebhook')} />
              <Route path='scheduled-messages' lazy={() => import('./pages/settings/ServerScripts/SchedulerEvents/SchedulerEvents')} />
              <Route path='scheduled-messages/create' lazy={() => import('./pages/settings/ServerScripts/SchedulerEvents/CreateSchedulerEvent')} />
              <Route path='scheduled-messages/:ID' lazy={() => import('./pages/settings/ServerScripts/SchedulerEvents/ViewSchedulerEvent')} />
            </Route>
          </Route> */}
        </Route>
      </Route>
      <Route path='*' lazy={() => import('./pages/NotFound')} />
    </>
  ), {
  basename: `/${import.meta.env.VITE_BASE_NAME}` ?? '',
}
)
function App() {

  /* ////
  const [appearance, setAppearance] = useStickyState<'light' | 'dark'>('dark', 'appearance');

  const toggleTheme = () => {
    setAppearance(appearance === 'dark' ? 'light' : 'dark');
  };
  */
  const [themeActive, setThemeActive] = useState<'light' | 'dark'>('dark');

  useEffect(() => {
    const savedTheme = window.localStorage.getItem('theme_active') as 'light' | 'dark' | null;
    if (savedTheme) {
      setThemeActive(savedTheme);
    }
  }, []);

  const toggleTheme = () => {
    const newTheme = themeActive === 'dark' ? 'light' : 'dark';
    setThemeActive(newTheme);
    window.localStorage.setItem('theme_active', newTheme);
  };
  ////

  // We need to pass sitename only if the Frappe version is v15 or above.

  const getSiteName = () => {
    // @ts-ignore
    if (window.frappe?.boot?.versions?.frappe && (window.frappe.boot.versions.frappe.startsWith('15') || window.frappe.boot.versions.frappe.startsWith('16'))) {
      // @ts-ignore
      return window.frappe?.boot?.sitename ?? import.meta.env.VITE_SITE_NAME
    }
    return import.meta.env.VITE_SITE_NAME

  }

  return (
    <FrappeProvider
      url={import.meta.env.VITE_FRAPPE_PATH ?? ''}
      socketPort={import.meta.env.VITE_SOCKET_PORT ? import.meta.env.VITE_SOCKET_PORT : undefined}
      //@ts-ignore
      swrConfig={{
        provider: localStorageProvider
      }}
      siteName={getSiteName()}
    >
      <UserProvider>
        <Toaster richColors />
        <ThemeProvider
          appearance={themeActive}
          // grayColor='slate'
          accentColor='iris'
          panelBackground='translucent'
          toggleTheme={toggleTheme}>
          <RouterProvider router={router} />
        </ThemeProvider>
      </UserProvider>
    </FrappeProvider>
  )
}

function localStorageProvider() {
  // When initializing, we restore the data from `localStorage` into a map.
  // Check if local storage is recent (less than a week). Else start with a fresh cache.
  const timestamp = localStorage.getItem('app-cache-timestamp')
  let cache = '[]'
  if (timestamp && Date.now() - parseInt(timestamp) < 7 * 24 * 60 * 60 * 1000) {
    const localCache = localStorage.getItem('app-cache')
    if (localCache) {
      cache = localCache
    }
  }
  const map = new Map<string, any>(JSON.parse(cache))

  // Before unloading the app, we write back all the data into `localStorage`.
  window.addEventListener('beforeunload', () => {


    // Check if the user is logged in
    const user_id = Cookies.get('user_id')
    if (!user_id || user_id === 'Guest') {
      localStorage.removeItem('app-cache')
      localStorage.removeItem('app-cache-timestamp')
    } else {
      const entries = map.entries()

      const cacheEntries = []

      for (const [key, value] of entries) {

        let hasCacheKey = false
        for (const cacheKey of NO_CACHE_KEYS) {
          if (key.includes(cacheKey)) {
            hasCacheKey = true
            break
          }
        }

        //Do not cache doctype meta and search link
        if (hasCacheKey) {
          continue
        }
        cacheEntries.push([key, value])
      }
      const appCache = JSON.stringify(cacheEntries)
      localStorage.setItem('app-cache', appCache)
      localStorage.setItem('app-cache-timestamp', Date.now().toString())
    }

  })

  // We still use the map for write & read for performance.
  return map
}

export default App<|MERGE_RESOLUTION|>--- conflicted
+++ resolved
@@ -10,14 +10,10 @@
 import { useStickyState } from './hooks/useStickyState'
 import MobileTabsPage from './pages/MobileTabsPage'
 import Cookies from 'js-cookie'
-<<<<<<< HEAD
+import ErrorPage from './pages/ErrorPage'
 ////
 import { useState, useEffect } from 'react';
 ////
-=======
-import ErrorPage from './pages/ErrorPage'
->>>>>>> 96346fca
-
 /** Following keys will not be cached in app cache */
 const NO_CACHE_KEYS = [
   "frappe.desk.form.load.getdoctype",
