import { FrappeProvider } from 'frappe-react-sdk'
import { Navigate, Route, RouterProvider, createBrowserRouter, createRoutesFromElements } from 'react-router-dom'
import { MainPage } from './pages/MainPage'
import { ProtectedRoute } from './utils/auth/ProtectedRoute'
import { UserProvider } from './utils/auth/UserProvider'
import "cal-sans";
import { ThemeProvider } from './ThemeProvider'
import { Toaster } from 'sonner'
import { useStickyState } from './hooks/useStickyState'
import MobileTabsPage from './pages/MobileTabsPage'
import Cookies from 'js-cookie'
<<<<<<< HEAD
////
import { useState, useEffect } from 'react';
////
=======
import ErrorPage from './pages/ErrorPage'
import WorkspaceSwitcher from './pages/WorkspaceSwitcher'
import WorkspaceSwitcherGrid from './components/layout/WorkspaceSwitcherGrid'
import { init } from 'emoji-mart'
>>>>>>> 3fe1fe86

/** Following keys will not be cached in app cache */
// const NO_CACHE_KEYS = [
//   "frappe.desk.form.load.getdoctype",
//   "frappe.desk.search.search_link",
//   "frappe.model.workflow.get_transitions",
//   "frappe.desk.reportview.get_count",
//   "frappe.core.doctype.server_script.server_script.enabled",
//   "raven.api.message_actions.get_action_defaults",
//   "raven.api.document_link.get_preview_data"
// ]

const CACHE_KEYS = [
  "raven.api.login.get_context",
  "workspaces_list",
  "raven.api.raven_users.get_list",
  "channel_list",
]

const isDesktop = window.innerWidth > 768

const lastWorkspace = localStorage.getItem('ravenLastWorkspace') ?? ''
const lastChannel = localStorage.getItem('ravenLastChannel') ?? ''


// Initialize emoji-mart
init({
  data: async () => {
    const response = await fetch(
      'https://cdn.jsdelivr.net/npm/@emoji-mart/data/sets/14/apple.json',
    )

    return response.json()
  },
  set: 'apple',
})


const router = createBrowserRouter(
  createRoutesFromElements(
    <>
      <Route path='/login' lazy={() => import('@/pages/auth/Login')} />
      <Route path='/login-with-email' lazy={() => import('@/pages/auth/LoginWithEmail')} />
      <Route path='/signup' lazy={() => import('@/pages/auth/SignUp')} />
      <Route path='/forgot-password' lazy={() => import('@/pages/auth/ForgotPassword')} />
      <Route path="/" element={<ProtectedRoute />} errorElement={<ErrorPage />}>
        <Route path="/" element={<WorkspaceSwitcher />}>
          <Route index element={lastWorkspace && lastChannel && isDesktop ? <Navigate to={`/${lastWorkspace}/${lastChannel}`} replace /> : lastWorkspace ? <Navigate to={`/${lastWorkspace}`} replace /> : <WorkspaceSwitcherGrid />} />
          <Route path="workspace-explorer" element={<WorkspaceSwitcherGrid />} />
          <Route path="settings" lazy={() => import('./pages/settings/Settings')}>
            <Route index lazy={() => import('./components/feature/userSettings/UserProfile/UserProfile')} />
            <Route path="profile" lazy={() => import('./components/feature/userSettings/UserProfile/UserProfile')} />
            <Route path="users" lazy={() => import('./pages/settings/Users/UserList')} />
            <Route path="appearance" lazy={() => import('./pages/settings/Appearance')} />
            <Route path="hr" lazy={() => import('./pages/settings/Integrations/FrappeHR')} />
            <Route path="document-previews" lazy={() => import('./pages/settings/Integrations/DocumentPreviewTool')} />
            <Route path="workspaces" >
              <Route index lazy={() => import('./pages/settings/Workspaces/WorkspaceList')} />
              <Route path=":ID" lazy={() => import('./pages/settings/Workspaces/ViewWorkspace')} />
            </Route>

            <Route path="emojis" lazy={() => import('./pages/settings/CustomEmojis/CustomEmojiList')} />

            <Route path="bots" >
              <Route index lazy={() => import('./pages/settings/AI/BotList')} />
              <Route path="create" lazy={() => import('./pages/settings/AI/CreateBot')} />
              <Route path=":ID" lazy={() => import('./pages/settings/AI/ViewBot')} />
            </Route>

            <Route path="functions">
              <Route index lazy={() => import('./pages/settings/AI/FunctionList')} />
              <Route path="create" lazy={() => import('./pages/settings/AI/CreateFunction')} />
              <Route path=":ID" lazy={() => import('./pages/settings/AI/ViewFunction')} />
            </Route>

            <Route path="document-notifications">
              <Route index lazy={() => import('./pages/settings/DocumentNotifications/DocumentNotificationList')} />
              <Route path="create" lazy={() => import('./pages/settings/DocumentNotifications/CreateDocumentNotification')} />
              <Route path=":ID" lazy={() => import('./pages/settings/DocumentNotifications/ViewDocumentNotification')} />
            </Route>


            <Route path="instructions">
              <Route index lazy={() => import('./pages/settings/AI/InstructionTemplateList')} />
              <Route path="create" lazy={() => import('./pages/settings/AI/CreateInstructionTemplate')} />
              <Route path=":ID" lazy={() => import('./pages/settings/AI/ViewInstructionTemplate')} />
            </Route>

            <Route path="commands">
              <Route index lazy={() => import('./pages/settings/AI/SavedPromptsList')} />
              <Route path="create" lazy={() => import('./pages/settings/AI/CreateSavedPrompt')} />
              <Route path=":ID" lazy={() => import('./pages/settings/AI/ViewSavedPrompt')} />
            </Route>

            <Route path="openai-settings" lazy={() => import('./pages/settings/AI/OpenAISettings')} />

            <Route path="webhooks">
              <Route index lazy={() => import('./pages/settings/Webhooks/WebhookList')} />
              <Route path="create" lazy={() => import('./pages/settings/Webhooks/CreateWebhook')} />
              <Route path=":ID" lazy={() => import('./pages/settings/Webhooks/ViewWebhook')} />
            </Route>

            <Route path="scheduled-messages">
              <Route index lazy={() => import('./pages/settings/ServerScripts/SchedulerEvents/SchedulerEvents')} />
              <Route path="create" lazy={() => import('./pages/settings/ServerScripts/SchedulerEvents/CreateSchedulerEvent')} />
              <Route path=":ID" lazy={() => import('./pages/settings/ServerScripts/SchedulerEvents/ViewSchedulerEvent')} />
            </Route>

            <Route path="message-actions">
              <Route index lazy={() => import('./pages/settings/MessageActions/MessageActionList')} />
              <Route path="create" lazy={() => import('./pages/settings/MessageActions/CreateMessageAction')} />
              <Route path=":ID" lazy={() => import('./pages/settings/MessageActions/ViewMessageAction')} />
            </Route>

            <Route path="help" lazy={() => import('./pages/settings/HelpAndSupport')} />
          </Route>
          <Route path=":workspaceID" element={<MainPage />}>
            <Route index element={<MobileTabsPage />} />
            <Route path="threads" lazy={() => import('./components/feature/threads/Threads')}>
              <Route path="thread/:threadID" lazy={() => import('./components/feature/threads/ThreadDrawer/ThreadDrawer')} />
            </Route>
            <Route path="saved-messages" lazy={() => import('./components/feature/saved-messages/SavedMessages')} />

            <Route path=":channelID" lazy={() => import('@/pages/ChatSpace')}>
              <Route path="thread/:threadID" lazy={() => import('./components/feature/threads/ThreadDrawer/ThreadDrawer')} />
            </Route>
          </Route>
        </Route>
      </Route>
      <Route path='*' lazy={() => import('./pages/NotFound')} />
    </>
  ), {
  basename: import.meta.env.VITE_BASE_NAME ? `/${import.meta.env.VITE_BASE_NAME}` : '',
}
)
function App() {

<<<<<<< HEAD
  /* ////
  const [appearance, setAppearance] = useStickyState<'light' | 'dark'>('dark', 'appearance');

  const toggleTheme = () => {
    setAppearance(appearance === 'dark' ? 'light' : 'dark');
  };
  */
  const [themeActive, setThemeActive] = useState<'light' | 'dark'>('dark');

  useEffect(() => {
    const savedTheme = window.localStorage.getItem('theme_active') as 'light' | 'dark' | null;
    if (savedTheme) {
      setThemeActive(savedTheme);
    }
  }, []);

  const toggleTheme = () => {
    const newTheme = themeActive === 'dark' ? 'light' : 'dark';
    setThemeActive(newTheme);
    window.localStorage.setItem('theme_active', newTheme);
  };
  ////

  // We need to pass sitename only if the Frappe version is v15 or above.
=======
  const [appearance, setAppearance] = useStickyState<'light' | 'dark' | 'inherit'>('dark', 'appearance');

  // We not need to pass sitename if the Frappe version is v14.
>>>>>>> 3fe1fe86

  const getSiteName = () => {
    // @ts-ignore
    if (window.frappe?.boot?.versions?.frappe.startsWith('14')) {
      return import.meta.env.VITE_SITE_NAME
    }
    // @ts-ignore
    else {
      // @ts-ignore
      return window.frappe?.boot?.sitename ?? import.meta.env.VITE_SITE_NAME
    }
  }

  return (
    <FrappeProvider
      url={import.meta.env.VITE_FRAPPE_PATH ?? ''}
      socketPort={import.meta.env.VITE_SOCKET_PORT ? import.meta.env.VITE_SOCKET_PORT : undefined}
      //@ts-ignore
      swrConfig={{
        errorRetryCount: 2,
        provider: localStorageProvider
      }}
      siteName={getSiteName()}
    >
      <UserProvider>
        <Toaster richColors />
        <ThemeProvider
          appearance={themeActive}
          // grayColor='slate'
          accentColor='iris'
          panelBackground='translucent'
          setAppearance={setAppearance}>
          <RouterProvider router={router} />
        </ThemeProvider>
      </UserProvider>
    </FrappeProvider>
  )
}

function localStorageProvider() {
  // When initializing, we restore the data from `localStorage` into a map.
  // Check if local storage is recent (less than a week). Else start with a fresh cache.
  const timestamp = localStorage.getItem('app-cache-timestamp')
  let cache = '[]'
  if (timestamp && Date.now() - parseInt(timestamp) < 7 * 24 * 60 * 60 * 1000) {
    const localCache = localStorage.getItem('app-cache')
    if (localCache) {
      cache = localCache
    }
  }
  const map = new Map<string, any>(JSON.parse(cache))

  // Before unloading the app, we write back all the data into `localStorage`.
  window.addEventListener('beforeunload', () => {


    // Check if the user is logged in
    const user_id = Cookies.get('user_id')
    if (!user_id || user_id === 'Guest') {
      localStorage.removeItem('app-cache')
      localStorage.removeItem('app-cache-timestamp')
    } else {
      const entries = map.entries()

      const cacheEntries = []

      for (const [key, value] of entries) {

        let hasCacheKey = false
        for (const cacheKey of CACHE_KEYS) {
          if (key.includes(cacheKey)) {
            hasCacheKey = true
            break
          }
        }

        // Cache only the keys that are in CACHE_KEYS
        if (hasCacheKey) {
          cacheEntries.push([key, value])
        }
      }
      const appCache = JSON.stringify(cacheEntries)
      localStorage.setItem('app-cache', appCache)
      localStorage.setItem('app-cache-timestamp', Date.now().toString())
    }

  })

  // We still use the map for write & read for performance.
  return map
}

export default App<|MERGE_RESOLUTION|>--- conflicted
+++ resolved
@@ -1,24 +1,20 @@
+import "cal-sans"
+import { init } from 'emoji-mart'
 import { FrappeProvider } from 'frappe-react-sdk'
+import Cookies from 'js-cookie'
 import { Navigate, Route, RouterProvider, createBrowserRouter, createRoutesFromElements } from 'react-router-dom'
+import { Toaster } from 'sonner'
+import WorkspaceSwitcherGrid from './components/layout/WorkspaceSwitcherGrid'
+import ErrorPage from './pages/ErrorPage'
 import { MainPage } from './pages/MainPage'
+import MobileTabsPage from './pages/MobileTabsPage'
+import WorkspaceSwitcher from './pages/WorkspaceSwitcher'
+import { ThemeProvider } from './ThemeProvider'
 import { ProtectedRoute } from './utils/auth/ProtectedRoute'
 import { UserProvider } from './utils/auth/UserProvider'
-import "cal-sans";
-import { ThemeProvider } from './ThemeProvider'
-import { Toaster } from 'sonner'
-import { useStickyState } from './hooks/useStickyState'
-import MobileTabsPage from './pages/MobileTabsPage'
-import Cookies from 'js-cookie'
-<<<<<<< HEAD
 ////
-import { useState, useEffect } from 'react';
+import { useEffect, useState } from 'react'
 ////
-=======
-import ErrorPage from './pages/ErrorPage'
-import WorkspaceSwitcher from './pages/WorkspaceSwitcher'
-import WorkspaceSwitcherGrid from './components/layout/WorkspaceSwitcherGrid'
-import { init } from 'emoji-mart'
->>>>>>> 3fe1fe86
 
 /** Following keys will not be cached in app cache */
 // const NO_CACHE_KEYS = [
@@ -156,14 +152,8 @@
 )
 function App() {
 
-<<<<<<< HEAD
-  /* ////
-  const [appearance, setAppearance] = useStickyState<'light' | 'dark'>('dark', 'appearance');
-
-  const toggleTheme = () => {
-    setAppearance(appearance === 'dark' ? 'light' : 'dark');
-  };
-  */
+  //// const [appearance, setAppearance] = useStickyState<'light' | 'dark' | 'inherit'>('dark', 'appearance');
+  ////
   const [themeActive, setThemeActive] = useState<'light' | 'dark'>('dark');
 
   useEffect(() => {
@@ -180,12 +170,7 @@
   };
   ////
 
-  // We need to pass sitename only if the Frappe version is v15 or above.
-=======
-  const [appearance, setAppearance] = useStickyState<'light' | 'dark' | 'inherit'>('dark', 'appearance');
-
   // We not need to pass sitename if the Frappe version is v14.
->>>>>>> 3fe1fe86
 
   const getSiteName = () => {
     // @ts-ignore
