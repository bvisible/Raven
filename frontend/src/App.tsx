--- conflicted
+++ resolved
@@ -10,15 +10,10 @@
 import { MainPage } from './pages/MainPage'
 import MobileTabsPage from './pages/MobileTabsPage'
 import WorkspaceSwitcher from './pages/WorkspaceSwitcher'
-<<<<<<< HEAD
 import { ThemeProvider } from './ThemeProvider'
+import AppUpdateProvider from './utils/AppUpdateProvider'
 import { ProtectedRoute } from './utils/auth/ProtectedRoute'
 import { UserProvider } from './utils/auth/UserProvider'
-=======
-import WorkspaceSwitcherGrid from './components/layout/WorkspaceSwitcherGrid'
-import { init } from 'emoji-mart'
-import AppUpdateProvider from './utils/AppUpdateProvider'
->>>>>>> a24e3fce
 
 /** Following keys will not be cached in app cache */
 // const NO_CACHE_KEYS = [
