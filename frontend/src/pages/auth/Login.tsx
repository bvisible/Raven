--- conflicted
+++ resolved
@@ -1,22 +1,21 @@
 ////
-import { useState, useEffect } from "react";
+import { useState } from "react";
 ////
+import { useTheme } from "@/ThemeProvider";
+import { ErrorCallout } from "@/components/common/Callouts/ErrorCallouts";
+import { ErrorText, Label } from "@/components/common/Form";
+import { Loader } from "@/components/common/Loader";
+import AuthContainer from "@/components/layout/AuthContainer";
+import { DateSeparator } from "@/components/layout/Divider/DateSeparator";
+import { Stack } from "@/components/layout/Stack";
+import { TwoFactor } from "@/pages/auth/TwoFactor";
+import { LoginContext, LoginInputs } from "@/types/Auth/Login";
+import { Box, Button, Flex, IconButton, Link as LinkButton, Text, TextField } from "@radix-ui/themes";
+import { AuthResponse, FrappeError, useFrappeAuth, useFrappeGetCall } from "frappe-react-sdk";
 import { useForm } from "react-hook-form";
-import { BiShow, BiHide, BiLogoGithub, BiLogoFacebookCircle, BiMailSend } from "react-icons/bi";
+import { BiHide, BiLogoFacebookCircle, BiLogoGithub, BiMailSend, BiShow } from "react-icons/bi";
+import { FcGoogle } from "react-icons/fc";
 import { Link } from "react-router-dom";
-import { Box, Button, Flex, IconButton, Text, TextField, Link as LinkButton } from "@radix-ui/themes";
-import { FrappeError, useFrappeGetCall, useFrappeAuth, AuthResponse } from "frappe-react-sdk";
-import { Loader } from "@/components/common/Loader";
-import { ErrorText, Label } from "@/components/common/Form";
-import { LoginInputs, LoginContext } from "@/types/Auth/Login";
-import AuthContainer from "@/components/layout/AuthContainer";
-import { TwoFactor } from "@/pages/auth/TwoFactor";
-import { ErrorBanner } from "@/components/layout/AlertBanner/ErrorBanner";
-import { DateSeparator } from "@/components/layout/Divider/DateSeparator";
-import { FcGoogle } from "react-icons/fc";
-import { useTheme } from "@/ThemeProvider";
-import { Stack } from "@/components/layout/Stack";
-import { ErrorCallout } from "@/components/common/Callouts/ErrorCallouts";
 
 export const SocialProviderIcons = {
     "github": <BiLogoGithub size="24" />,
@@ -37,27 +36,10 @@
 
 export const Component = () => {
 
-<<<<<<< HEAD
-    ////
-    useEffect(() => {
-        window.location.href = '/login';
-    }, []);
-    ////
-
-    // GET call for Login Context (settings for social logins, email link etc)
-    const { data: loginContext, mutate } = useFrappeGetCall<LoginContext>('raven.api.login.get_context', {
-        "redirect-to": "/raven"
-    }, 'raven.api.login.get_context', {
-        revalidateOnMount: true,
-        revalidateOnReconnect: false,
-        revalidateOnFocus: false
-    })
-=======
 
     const { appearance } = useTheme()
 
     const { data: loginContext, mutate } = useLoginContext()
->>>>>>> 3fe1fe86
     const [error, setError] = useState<FrappeError | null>(null)
 
     const { login } = useFrappeAuth()
