import { RavenBotFunctions } from '../RavenAI/RavenBotFunctions'
import { RavenAIBotFiles } from '../RavenAI/RavenAIBotFiles'

export interface RavenBot{
	creation: string
	name: string
	modified: string
	owner: string
	modified_by: string
	docstatus: 0 | 1 | 2
	parent?: string
	parentfield?: string
	parenttype?: string
	idx?: number
	/**	Bot Name : Data	*/
	bot_name: string
	/**	Image : Attach Image	*/
	image?: string
	/**	Raven User : Link - Raven User	*/
	raven_user?: string
	/**	Description : Small Text	*/
	description?: string
	/**	Is Standard : Check	*/
	is_standard?: 0 | 1
	/**	Module : Link - Module Def	*/
	module?: string
	/**	Is AI Bot? : Check	*/
	is_ai_bot?: 0 | 1
	/**	Debug Mode : Check - If enabled, stack traces of errors will be sent as messages by the bot 	*/
	debug_mode?: 0 | 1
<<<<<<< HEAD
	/**	Model Provider : Select - Select the model provider for this bot	*/
	model_provider?: "OpenAI" | "LM Studio" | "Ollama" | "LocalAI"
	/**	Model Name : Data - The name of the model to use	*/
	model_name?: string
	/**	Vector Store IDs : Small Text - Comma-separated list of OpenAI vector store IDs to search in	*/
	vector_store_ids?: string
	/**	Enable Local RAG : Check - Enable to use local RAG implementation instead of OpenAI's file search	*/
	enable_local_rag?: 0 | 1
	/**	Local RAG Provider : Select - The vector store provider to use for local RAG	*/
	local_rag_provider?: "Chroma" | "FAISS" | "Weaviate"
	/**	Agent Settings : JSON - JSON configuration for the agent (temperature, top_p, etc.)	*/
	agent_settings?: string
	/**	OpenAI Assistant ID (Legacy) : Data	*/
=======
	/**	Model : Data	*/
	model?: string
	/**	Reasoning Effort : Select - Only applicable for OpenAI o-series models	*/
	reasoning_effort?: "low" | "medium" | "high"
	/**	OpenAI Assistant ID : Data	*/
>>>>>>> e40934f3
	openai_assistant_id?: string
	/**	Enable Code Interpreter : Check - Enable this if you want the bot to be able to process data files and execute code to analyze them.	*/
	enable_code_interpreter?: 0 | 1
	/**	Allow Bot to Write Documents : Check	*/
	allow_bot_to_write_documents?: 0 | 1
	/**	Enable File Search : Check - Enable this if you want the bot to be able to read PDF files and other documents.

File search enables the agent with knowledge from files that you upload, allowing it to answer questions based on document content.	*/
	enable_file_search?: 0 | 1
	/**	Instruction : Long Text - You can use Jinja variables here to customize the instruction to the bot at run time if dynamic instructions are enabled.	*/
	instruction?: string
	/**	Dynamic Instructions : Check - Dynamic Instructions allow you to embed Jinja tags in your instruction to the bot. Hence the instruction would be different based on the user who is calling the bot or the data in your system. These instructions are computed every time the bot is called. Check this if you want to embed things like Employee ID, Company Name etc in your instructions dynamically	*/
	dynamic_instructions?: 0 | 1
	/**	Bot Functions : Table - Raven Bot Functions	*/
	bot_functions?: RavenBotFunctions[]
	/**	OpenAI Vector Store ID : Data	*/
	openai_vector_store_id?: string
	/**	File Sources : Table - Raven AI Bot Files	*/
	file_sources?: RavenAIBotFiles[]
}<|MERGE_RESOLUTION|>--- conflicted
+++ resolved
@@ -1,5 +1,5 @@
+import { RavenAIBotFiles } from '../RavenAI/RavenAIBotFiles'
 import { RavenBotFunctions } from '../RavenAI/RavenBotFunctions'
-import { RavenAIBotFiles } from '../RavenAI/RavenAIBotFiles'
 
 export interface RavenBot{
 	creation: string
@@ -28,7 +28,6 @@
 	is_ai_bot?: 0 | 1
 	/**	Debug Mode : Check - If enabled, stack traces of errors will be sent as messages by the bot 	*/
 	debug_mode?: 0 | 1
-<<<<<<< HEAD
 	/**	Model Provider : Select - Select the model provider for this bot	*/
 	model_provider?: "OpenAI" | "LM Studio" | "Ollama" | "LocalAI"
 	/**	Model Name : Data - The name of the model to use	*/
@@ -42,13 +41,11 @@
 	/**	Agent Settings : JSON - JSON configuration for the agent (temperature, top_p, etc.)	*/
 	agent_settings?: string
 	/**	OpenAI Assistant ID (Legacy) : Data	*/
-=======
 	/**	Model : Data	*/
 	model?: string
 	/**	Reasoning Effort : Select - Only applicable for OpenAI o-series models	*/
 	reasoning_effort?: "low" | "medium" | "high"
 	/**	OpenAI Assistant ID : Data	*/
->>>>>>> e40934f3
 	openai_assistant_id?: string
 	/**	Enable Code Interpreter : Check - Enable this if you want the bot to be able to process data files and execute code to analyze them.	*/
 	enable_code_interpreter?: 0 | 1
