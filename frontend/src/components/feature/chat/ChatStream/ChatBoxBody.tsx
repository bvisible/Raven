import { Message } from "../../../../../../types/Messaging/Message"
import { useCallback, useMemo, useRef, useState } from "react"
import { ArchivedChannelBox } from "../chat-footer/ArchivedChannelBox"
import { ChannelListItem, DMChannelListItem } from "@/utils/channel/ChannelListProvider"
import { JoinChannelBox } from "../chat-footer/JoinChannelBox"
import { useUserData } from "@/hooks/useUserData"
import useFileUpload from "../ChatInput/FileInput/useFileUpload"
import { CustomFile, FileDrop } from "../../file-upload/FileDrop"
import { FileListItem } from "../../file-upload/FileListItem"
import { useSendMessage } from "../ChatInput/useSendMessage"
import { Flex, Box, IconButton, Checkbox } from "@radix-ui/themes"
import { ReplyMessageBox } from "../ChatMessage/ReplyMessageBox/ReplyMessageBox"
import { BiX } from "react-icons/bi"
import ChatStream from "./ChatStream"
import Tiptap from "../ChatInput/Tiptap"
import useFetchChannelMembers, { Member } from "@/hooks/fetchers/useFetchChannelMembers"
import { useParams } from "react-router-dom"
import clsx from "clsx"
<<<<<<< HEAD
import { __ } from '@/utils/translations'
//// add trad
=======
import { HStack, Stack } from "@/components/layout/Stack"
import TypingIndicator from "../ChatInput/TypingIndicator/TypingIndicator"
import { useTyping } from "../ChatInput/TypingIndicator/useTypingIndicator"
import { Label } from "@/components/common/Form"
import { RavenMessage } from "@/types/RavenMessaging/RavenMessage"
import { useSWRConfig } from "frappe-react-sdk"
import { GetMessagesResponse } from "./useChatStream"
import { useIsMobile } from "@/hooks/useMediaQuery"

>>>>>>> 3fe1fe86
const COOL_PLACEHOLDERS = [
    "Delivering messages atop dragons 🐉 is available on a chargeable basis.",
    "Note 🚨: Service beyond the wall is currently disrupted due to bad weather.",
    "Pigeons just have better brand recognition tbh 🤷🏻",
    "Ravens double up as spies. Eyes everywhere 👀",
    "Ravens do not 'slack' off. See what we did there? 😉",
    "Were you expecting a funny placeholder? 😂",
    "Want to know who writes these placeholders? 🤔. No one.",
    "Type a message..."
]
// const randomPlaceholder = COOL_PLACEHOLDERS[Math.floor(Math.random() * (COOL_PLACEHOLDERS.length))]
interface ChatBoxBodyProps {
    channelData: ChannelListItem | DMChannelListItem
}

export const ChatBoxBody = ({ channelData }: ChatBoxBodyProps) => {

    const { name: user } = useUserData()
    const { channelMembers, isLoading } = useFetchChannelMembers(channelData.name)

    const { onUserType, stopTyping } = useTyping(channelData.name)

    const [selectedMessage, setSelectedMessage] = useState<Message | null>(null)

    const handleReplyAction = (message: Message) => {
        setSelectedMessage(message)
    }

    const clearSelectedMessage = () => {
        setSelectedMessage(null)
    }

    const { mutate } = useSWRConfig()

    const scrollRef = useRef<HTMLDivElement>(null)

    const onMessageSendCompleted = (messages: RavenMessage[]) => {
        // Update the messages in the cache

        mutate({ path: `get_messages_for_channel_${channelData.name}` }, (data?: GetMessagesResponse) => {
            if (data && data?.message.has_new_messages) {
                return data
            }

            const existingMessages = data?.message.messages ?? []

            const newMessages = [...existingMessages]

            messages.forEach(message => {
                // Check if the message is already present in the messages array
                const messageIndex = existingMessages.findIndex(m => m.name === message.name)

                if (messageIndex !== -1) {
                    // If the message is already present, update the message
                    // @ts-ignore
                    newMessages[messageIndex] = {
                        ...message,
                        _liked_by: "",
                        is_pinned: 0,
                        is_continuation: 0
                    }
                } else {
                    // If the message is not present, add the message to the array
                    // @ts-ignore
                    newMessages.push({
                        ...message,
                        _liked_by: "",
                        is_pinned: 0,
                        is_continuation: 0
                    })
                }
            })

            return {
                message: {
                    messages: newMessages.sort((a, b) => {
                        return new Date(b.creation).getTime() - new Date(a.creation).getTime()
                    }),
                    has_new_messages: false,
                    has_old_messages: data?.message.has_old_messages ?? false
                }
            }

        }, { revalidate: false }).then(() => {
            // If the user is focused on the page, then we also need to
            // If the user is the sender of the message, scroll to the bottom
            scrollRef.current?.scrollTo(0, scrollRef.current?.scrollHeight)
        })

        // Stop the typing indicator
        stopTyping()
        // Clear the selected message
        clearSelectedMessage()
    }

    const channelMemberProfile: Member | null = useMemo(() => {
        if (user && channelMembers) {
            return channelMembers[user] ?? null
        }
        return null
    }, [user, channelMembers])

    const chatStreamRef = useRef<any>(null)

    const onUpArrowPressed = useCallback(() => {
        // Call the up arrow function inside the ChatStream component
        chatStreamRef.current?.onUpArrow()
    }, [])

    const tiptapRef = useRef<any>(null)

    const isMobile = useIsMobile()

    // When the edit modal is closed, we need to focus the editor again
    // Don't do this on mobile since that would open the keyboard
    const onModalClose = useCallback(() => {
        if (!isMobile) {
            setTimeout(() => {
                tiptapRef.current?.focusEditor()
            }, 50)
        }
    }, [isMobile])

    const { fileInputRef, files, setFiles, removeFile, uploadFiles, addFile, fileUploadProgress, compressImages, setCompressImages } = useFileUpload(channelData.name)

    const { sendMessage, loading } = useSendMessage(channelData.name, files.length, uploadFiles, onMessageSendCompleted, selectedMessage)

    const PreviousMessagePreview = ({ selectedMessage }: { selectedMessage: any }) => {

        if (selectedMessage) {
            return <ReplyMessageBox
                justify='between'
                align='center'
                className="m-2"
                message={selectedMessage}>
                <IconButton
                    color='gray'
                    size='1'
                    variant="soft"
                    onClick={clearSelectedMessage}>
                    <BiX size='20' />
                </IconButton>
            </ReplyMessageBox>
        }
        return null
    }

    const { canUserSendMessage, shouldShowJoinBox } = useMemo(() => {

        if (channelData.is_archived) {
            return {
                canUserSendMessage: false,
                shouldShowJoinBox: false
            }
        }


        if (channelData.type === 'Open') {
            return {
                canUserSendMessage: true,
                shouldShowJoinBox: false
            }
        }

        if (channelMemberProfile) {
            return {
                canUserSendMessage: true,
                shouldShowJoinBox: false
            }
        }

        const isDM = channelData?.is_direct_message === 1 || channelData?.is_self_message === 1

        // If the channel data is loaded and the member profile is loaded, then check for this, else don't show anything.
        if (!channelMemberProfile && !isDM && channelData && !isLoading) {
            return {
                shouldShowJoinBox: true,
                canUserSendMessage: false
            }
        }

        return { canUserSendMessage: false, shouldShowJoinBox: false }

    }, [channelMemberProfile, channelData, isLoading])


    const { threadID } = useParams()

    return (
        <ChatBoxBodyContainer>
            <FileDrop
                files={files}
                ref={fileInputRef}
                onFileChange={setFiles}
                width={threadID ? 'w-[calc((100vw-var(--sidebar-width)-var(--space-8))/2)]' : undefined}
                maxFiles={10}
                maxFileSize={10000000}>
                <ChatStream
                    channelID={channelData.name}
                    scrollRef={scrollRef}
                    ref={chatStreamRef}
                    onModalClose={onModalClose}
                    pinnedMessagesString={channelData.pinned_messages_string}
                    replyToMessage={handleReplyAction}
                />
<<<<<<< HEAD
                {channelData?.is_archived == 0 && (isUserInChannel || channelData?.type === 'Open')
                    &&
                    <Tiptap
                        key={channelData.name}
                        fileProps={{
                            fileInputRef,
                            addFile
                        }}
                        clearReplyMessage={handleCancelReply}
                        channelMembers={channelMembers}
                        placeholder={__("Type a message...")}
                        replyMessage={selectedMessage}
                        sessionStorageKey={`tiptap-${channelData.name}`}
                        onMessageSend={sendMessage}
                        messageSending={loading}
                        slotBefore={<Flex direction='column' justify='center' hidden={!selectedMessage && !files.length}>
                            {selectedMessage && <PreviousMessagePreview selectedMessage={selectedMessage} />}
                            {files && files.length > 0 && <Flex gap='2' width='100%' align='end' px='2' p='2' wrap='wrap'>
                                {files.map((f: CustomFile) => <Box className="grow-0" key={f.fileID}><FileListItem file={f} uploadProgress={fileUploadProgress} removeFile={() => removeFile(f.fileID)} /></Box>)}
=======
                {canUserSendMessage &&
                    <Stack>
                        <TypingIndicator channel={channelData.name} />
                        <Tiptap
                            key={channelData.name}
                            channelID={channelData.name}
                            fileProps={{
                                fileInputRef,
                                addFile
                            }}
                            ref={tiptapRef}
                            onUpArrow={onUpArrowPressed}
                            clearReplyMessage={clearSelectedMessage}
                            channelMembers={channelMembers}
                            onUserType={onUserType}
                            // placeholder={randomPlaceholder}
                            replyMessage={selectedMessage}
                            sessionStorageKey={`tiptap-${channelData.name}`}
                            onMessageSend={sendMessage}
                            messageSending={loading}
                            slotBefore={<Flex direction='column' justify='center' hidden={!selectedMessage && !files.length}>
                                {selectedMessage && <PreviousMessagePreview selectedMessage={selectedMessage} />}
                                {files && files.length > 0 && <Flex gap='2' width='100%' align='stretch' px='2' p='2' wrap='wrap'>
                                    {files.map((f: CustomFile) => <Box className="grow-0" key={f.fileID}><FileListItem file={f} uploadProgress={fileUploadProgress} removeFile={() => removeFile(f.fileID)} /></Box>)}
                                </Flex>}
                                {files.length !== 0 && <CompressImageCheckbox compressImages={compressImages} setCompressImages={setCompressImages} />}
>>>>>>> 3fe1fe86
                            </Flex>}
                        />
                    </Stack>
                }
                {shouldShowJoinBox ?
                    <JoinChannelBox
                        channelData={channelData}
                        user={user} /> : null}
                <ArchivedChannelBox
                    channelID={channelData.name}
                    isArchived={channelData.is_archived}
                    isMemberAdmin={channelMemberProfile?.is_admin}
                />
            </FileDrop>
        </ChatBoxBodyContainer>
    )

}

const CompressImageCheckbox = ({ compressImages, setCompressImages }: { compressImages: boolean, setCompressImages: (compressImages: boolean) => void }) => {
    return <div className="px-3">
        <Label size='2' weight='regular'>
            <HStack align='center' gap='2'>
                <Checkbox checked={compressImages} onCheckedChange={() => { setCompressImages(!compressImages) }} />
                Compress Images
            </HStack>
        </Label>
    </div>
}

// Separate container to prevent re-rendering when the threadID changes

const ChatBoxBodyContainer = ({ children }: { children: React.ReactNode }) => {

    const { threadID } = useParams()

    return <div className={clsx("flex flex-col overflow-hidden px-2 pt-16 justify-end h-full", threadID ? "sm:pl-4" : "sm:px-4")}>
        {children}
    </div>
}<|MERGE_RESOLUTION|>--- conflicted
+++ resolved
@@ -1,35 +1,30 @@
+import { Label } from "@/components/common/Form"
+import { HStack, Stack } from "@/components/layout/Stack"
+import useFetchChannelMembers, { Member } from "@/hooks/fetchers/useFetchChannelMembers"
+import { useIsMobile } from "@/hooks/useMediaQuery"
+import { useUserData } from "@/hooks/useUserData"
+import { RavenMessage } from "@/types/RavenMessaging/RavenMessage"
+import { ChannelListItem, DMChannelListItem } from "@/utils/channel/ChannelListProvider"
+import { Box, Checkbox, Flex, IconButton } from "@radix-ui/themes"
+import clsx from "clsx"
+import { useSWRConfig } from "frappe-react-sdk"
+import { useCallback, useMemo, useRef, useState } from "react"
+import { BiX } from "react-icons/bi"
+import { useParams } from "react-router-dom"
 import { Message } from "../../../../../../types/Messaging/Message"
-import { useCallback, useMemo, useRef, useState } from "react"
-import { ArchivedChannelBox } from "../chat-footer/ArchivedChannelBox"
-import { ChannelListItem, DMChannelListItem } from "@/utils/channel/ChannelListProvider"
-import { JoinChannelBox } from "../chat-footer/JoinChannelBox"
-import { useUserData } from "@/hooks/useUserData"
-import useFileUpload from "../ChatInput/FileInput/useFileUpload"
 import { CustomFile, FileDrop } from "../../file-upload/FileDrop"
 import { FileListItem } from "../../file-upload/FileListItem"
-import { useSendMessage } from "../ChatInput/useSendMessage"
-import { Flex, Box, IconButton, Checkbox } from "@radix-ui/themes"
-import { ReplyMessageBox } from "../ChatMessage/ReplyMessageBox/ReplyMessageBox"
-import { BiX } from "react-icons/bi"
-import ChatStream from "./ChatStream"
+import { ArchivedChannelBox } from "../chat-footer/ArchivedChannelBox"
+import { JoinChannelBox } from "../chat-footer/JoinChannelBox"
+import useFileUpload from "../ChatInput/FileInput/useFileUpload"
 import Tiptap from "../ChatInput/Tiptap"
-import useFetchChannelMembers, { Member } from "@/hooks/fetchers/useFetchChannelMembers"
-import { useParams } from "react-router-dom"
-import clsx from "clsx"
-<<<<<<< HEAD
-import { __ } from '@/utils/translations'
-//// add trad
-=======
-import { HStack, Stack } from "@/components/layout/Stack"
 import TypingIndicator from "../ChatInput/TypingIndicator/TypingIndicator"
 import { useTyping } from "../ChatInput/TypingIndicator/useTypingIndicator"
-import { Label } from "@/components/common/Form"
-import { RavenMessage } from "@/types/RavenMessaging/RavenMessage"
-import { useSWRConfig } from "frappe-react-sdk"
+import { useSendMessage } from "../ChatInput/useSendMessage"
+import { ReplyMessageBox } from "../ChatMessage/ReplyMessageBox/ReplyMessageBox"
+import ChatStream from "./ChatStream"
 import { GetMessagesResponse } from "./useChatStream"
-import { useIsMobile } from "@/hooks/useMediaQuery"
-
->>>>>>> 3fe1fe86
+
 const COOL_PLACEHOLDERS = [
     "Delivering messages atop dragons 🐉 is available on a chargeable basis.",
     "Note 🚨: Service beyond the wall is currently disrupted due to bad weather.",
@@ -235,27 +230,6 @@
                     pinnedMessagesString={channelData.pinned_messages_string}
                     replyToMessage={handleReplyAction}
                 />
-<<<<<<< HEAD
-                {channelData?.is_archived == 0 && (isUserInChannel || channelData?.type === 'Open')
-                    &&
-                    <Tiptap
-                        key={channelData.name}
-                        fileProps={{
-                            fileInputRef,
-                            addFile
-                        }}
-                        clearReplyMessage={handleCancelReply}
-                        channelMembers={channelMembers}
-                        placeholder={__("Type a message...")}
-                        replyMessage={selectedMessage}
-                        sessionStorageKey={`tiptap-${channelData.name}`}
-                        onMessageSend={sendMessage}
-                        messageSending={loading}
-                        slotBefore={<Flex direction='column' justify='center' hidden={!selectedMessage && !files.length}>
-                            {selectedMessage && <PreviousMessagePreview selectedMessage={selectedMessage} />}
-                            {files && files.length > 0 && <Flex gap='2' width='100%' align='end' px='2' p='2' wrap='wrap'>
-                                {files.map((f: CustomFile) => <Box className="grow-0" key={f.fileID}><FileListItem file={f} uploadProgress={fileUploadProgress} removeFile={() => removeFile(f.fileID)} /></Box>)}
-=======
                 {canUserSendMessage &&
                     <Stack>
                         <TypingIndicator channel={channelData.name} />
@@ -282,7 +256,6 @@
                                     {files.map((f: CustomFile) => <Box className="grow-0" key={f.fileID}><FileListItem file={f} uploadProgress={fileUploadProgress} removeFile={() => removeFile(f.fileID)} /></Box>)}
                                 </Flex>}
                                 {files.length !== 0 && <CompressImageCheckbox compressImages={compressImages} setCompressImages={setCompressImages} />}
->>>>>>> 3fe1fe86
                             </Flex>}
                         />
                     </Stack>
