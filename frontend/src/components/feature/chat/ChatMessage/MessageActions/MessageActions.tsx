--- conflicted
+++ resolved
@@ -12,11 +12,8 @@
 import { LuForward, LuReply } from 'react-icons/lu'
 import { MdOutlineEmojiEmotions } from "react-icons/md";
 import { CreateThreadContextItem } from './QuickActions/CreateThreadButton'
-<<<<<<< HEAD
 import { RiPushpinLine, RiUnpinLine } from 'react-icons/ri'
-=======
 import MessageActionSubMenu from './MessageActionSubMenu'
->>>>>>> 1b0d5131
 
 export interface MessageContextMenuProps {
     message?: Message | null,
