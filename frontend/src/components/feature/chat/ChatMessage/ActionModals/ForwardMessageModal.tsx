--- conflicted
+++ resolved
@@ -37,12 +37,6 @@
 
     const onSubmit = (data: ForwardMessageForm) => {
         if (data.selected_options && data.selected_options.length > 0) {
-<<<<<<< HEAD
-
-            console.log(data.selected_options);
-
-=======
->>>>>>> 42764c11
             call({
                 'message_receivers': data.selected_options,
                 'forwarded_message': data.message
