export const FUNCTION_TYPES = [
    {
        value: "Get Document",
        description: "Fetch any document from the system.",
        requires_write_permissions: false,
        type: "Standard"
    },
    {
        value: "Get Multiple Documents",
        description: "Fetch multiple document from the system",
        requires_write_permissions: false,
        type: "Bulk Operations"
    },
    {
<<<<<<< HEAD
         value: "Get List",
         description: "Fetch a list of documents from the system (using filters).",
         requires_write_permissions: false,
         type: "Standard"
=======
        value: "Get List",
        description: "Fetch a list of documents from the system (using filters).",
        requires_write_permissions: false,
        type: "Standard"
>>>>>>> 64e1ce20
    },
    {
        value: "Create Document",
        description: "Create any document in the system.",
        requires_write_permissions: true,
        type: "Standard"
    },
    {
        value: "Create Multiple Documents",
        description: "Create multiple documents in the system in one go.",
        requires_write_permissions: true,
        type: "Bulk Operations"
    },
    {
        value: "Update Document",
        description: "Update any document in the system.",
        requires_write_permissions: true,
        type: "Standard"
    },
    {
        value: "Update Multiple Documents",
        description: "Update multiple documents in the system in one go.",
        requires_write_permissions: true,
        type: "Bulk Operations"
    },
    {
        value: "Delete Document",
        description: "Delete any document in the system.",
        requires_write_permissions: true,
        type: "Standard"
    },
    {
        value: "Delete Multiple Documents",
        description: "Delete multiple documents in the system in one go.",
        requires_write_permissions: true,
        type: "Bulk Operations"
    },
    {
        value: "Custom Function",
        description: "Custom function to be used in the system.",
        type: "Other"
    },
    // { 
    //     value: "Send Message",
    //     description: "Function allows the bot to send a message to any user or channel in the system.",
    //     requires_write_permissions: true
    // },
    {
        value: "Attach File to Document",
        description: "Attach a file to any document.",
        requires_write_permissions: true,
        type: "Other"
    },
    // {
    //     value: "Get Report Result",
    //     description: "Allows the bot to get the result of any report in the system.",
    //     requires_write_permissions: true
    // },
]

export type VariableType = StringVariableType | NumberVariableType | BooleanVariableType | ObjectVariableType | ArrayVariableType

export interface BaseVariableType {
    type: 'string' | 'number' | 'boolean' | 'object' | 'array' | 'null'
    description?: string

}

export interface StringVariableType extends BaseVariableType {
    type: 'string',
    enum?: string[],
}

export interface NumberVariableType extends BaseVariableType {
    type: 'number',
    enum?: string[]
}

interface BooleanVariableType extends BaseVariableType {
    type: 'boolean'
}


export interface ObjectVariableType extends BaseVariableType {
    type: 'object'
    properties: Record<string, VariableType>,
    required?: string[]
}

export interface ArrayVariableType extends BaseVariableType {
    type: 'array'
    items: StringVariableType | NumberVariableType,
    minItems?: number
}<|MERGE_RESOLUTION|>--- conflicted
+++ resolved
@@ -12,17 +12,10 @@
         type: "Bulk Operations"
     },
     {
-<<<<<<< HEAD
-         value: "Get List",
-         description: "Fetch a list of documents from the system (using filters).",
-         requires_write_permissions: false,
-         type: "Standard"
-=======
         value: "Get List",
         description: "Fetch a list of documents from the system (using filters).",
         requires_write_permissions: false,
         type: "Standard"
->>>>>>> 64e1ce20
     },
     {
         value: "Create Document",
