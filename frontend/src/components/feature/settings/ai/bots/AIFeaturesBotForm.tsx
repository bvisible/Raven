--- conflicted
+++ resolved
@@ -2,17 +2,11 @@
 import { Loader } from '@/components/common/Loader'
 import { HStack, Stack } from '@/components/layout/Stack'
 import { RavenBot } from '@/types/RavenBot/RavenBot'
-<<<<<<< HEAD
-import { Button, Card, Checkbox, Dialog, Flex, Heading, Select, Separator, Text, TextField, Tooltip } from '@radix-ui/themes'
 import { CheckCircledIcon, CrossCircledIcon } from '@radix-ui/react-icons'
-import { useFrappePostCall } from 'frappe-react-sdk'
+import { Box, Button, Card, Checkbox, Dialog, Flex, Heading, Select, Separator, Text, TextField, Tooltip } from '@radix-ui/themes'
+import { useFrappeGetCall, useFrappePostCall } from 'frappe-react-sdk'
 import { useState } from 'react'
 import { Controller, useFormContext } from 'react-hook-form'
-=======
-import { Box, TextField, Checkbox, Text, Separator, Tooltip, Heading, Select } from '@radix-ui/themes'
-import { useFrappeGetCall } from 'frappe-react-sdk'
-import { useFormContext, Controller } from 'react-hook-form'
->>>>>>> e40934f3
 import { BiInfoCircle } from 'react-icons/bi'
 import { toast } from 'sonner'
 
@@ -32,12 +26,12 @@
     const [showTestResults, setShowTestResults] = useState(false)
     const [modelTestResult, setModelTestResult] = useState<ModelCompatibilityResult | null>(null)
 
-<<<<<<< HEAD
     const isAiBot = watch('is_ai_bot')
     const modelProvider = watch('model_provider')
     const modelName = watch('model_name')
     const enableLocalRAG = watch('enable_local_rag')
-
+    const openAIAssistantID = watch('openai_assistant_id')
+    
     // Hook to call the model compatibility test API
     const { call: testModelCompatibility } = useFrappePostCall('raven.api.ai_features.test_model_compatibility')
 
@@ -81,9 +75,6 @@
             setIsTesting(false)
         }
     }
-=======
-    const openAIAssistantID = watch('openai_assistant_id')
->>>>>>> e40934f3
 
     return (
         <Stack gap='4'>
@@ -152,7 +143,6 @@
                 </HelperText>
                 {errors.model_name && <ErrorText>{errors.model_name?.message}</ErrorText>}
             </Stack>
-<<<<<<< HEAD
             
             {/* Test Results Dialog */}
             <Dialog.Root open={showTestResults} onOpenChange={setShowTestResults}>
@@ -219,13 +209,11 @@
                 </Dialog.Content>
             </Dialog.Root>
             
-=======
             <HStack gap='8'>
                 <ModelSelector />
                 <ReasoningEffortSelector />
             </HStack>
             <Separator className='w-full' />
->>>>>>> e40934f3
             <Stack maxWidth={'480px'}>
                 <Text as="label" size="2">
                     <HStack>
