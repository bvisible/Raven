--- conflicted
+++ resolved
@@ -1,13 +1,13 @@
 import { useTheme } from '@/ThemeProvider'
 import { commandMenuOpenAtom } from '@/components/feature/CommandMenu/CommandMenu'
+import { useIsDesktop } from '@/hooks/useMediaQuery'
+import { getKeyboardMetaKeyString } from '@/utils/layout/keyboardKey'
+import { __ } from '@/utils/translations'
 import { Button, Flex, IconButton, Kbd, Text, Tooltip } from '@radix-ui/themes'
+import { useSetAtom } from 'jotai'
 import { BiMoon, BiSun } from 'react-icons/bi'
-import { useSetAtom } from 'jotai'
 import { TbSearch } from 'react-icons/tb'
-import { __ } from '@/utils/translations'
 import { HStack } from '../Stack'
-import { getKeyboardMetaKeyString } from '@/utils/layout/keyboardKey'
-import { useIsDesktop } from '@/hooks/useMediaQuery'
 import MentionsButton from './MentionsButton'
 
 export const SidebarHeader = () => {
@@ -38,14 +38,9 @@
                 align='center'
                 pt='1'
                 height='48px'>
-<<<<<<< HEAD
                 <Text as='span' size='6' className='cal-sans pl-1'>neochat</Text>
-                <Flex align='center' gap='3' className='pr-1 sm:pr-0'>
-=======
-                <Text as='span' size='6' className='cal-sans pl-1'>raven</Text>
                 <Flex align='center' gap='4' className='pr-1 sm:pr-0'>
                     <MentionsButton />
->>>>>>> ceaf09d4
                     <SearchButton />
                     <ColorModeToggleButton />
                 </Flex>
