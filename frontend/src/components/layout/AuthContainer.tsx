--- conflicted
+++ resolved
@@ -17,13 +17,8 @@
                             <Flex direction='column' gap='6' className={'w-full'}>
 
                                 <Link to="/" tabIndex={-1}>
-<<<<<<< HEAD
-                                    <Flex justify="center">
-                                        <Text as='span' size='9' className='cal-sans'>neochat</Text>
-=======
                                     <Flex>
-                                        <Heading size='9' className='cal-sans leading-normal tracking-normal w-fit'>raven</Heading>
->>>>>>> 96346fca
+                                        <Heading size='9' className='cal-sans leading-normal tracking-normal w-fit'>neochat</Heading>
                                     </Flex>
                                 </Link>
                                 {children}
