--- conflicted
+++ resolved
@@ -1,27 +1,18 @@
+import react from "@vitejs/plugin-react";
 import path from "path";
 import { defineConfig, loadEnv } from "vite";
-import react from "@vitejs/plugin-react"
+import { VitePWA } from "vite-plugin-pwa";
+import svgr from "vite-plugin-svgr";
 import proxyOptions from "./proxyOptions";
-import svgr from "vite-plugin-svgr";
-import { VitePWA } from "vite-plugin-pwa"
 
 /// <reference types="vite-plugin-svgr/client" />
 // https://vitejs.dev/config/
 export default defineConfig(({ command, mode }) => {
 	const env = loadEnv(mode, process.cwd(), "")
 	return {
-<<<<<<< HEAD
-		plugins: [
-			react(),
-			mode !== 'production' && svgr(),
-			VitePWA({
-			registerType: 'autoUpdate',
-			strategies: "generateSW",
-=======
 		plugins: [react(), svgr(), VitePWA({
 			registerType: "autoUpdate",
 			strategies: "injectManifest",
->>>>>>> 3fe1fe86
 			injectRegister: null,
 			outDir: "../raven/public/raven",
 			manifest: {
@@ -76,12 +67,8 @@
 		build: {
 			outDir: "../raven/public/raven",
 			emptyOutDir: true,
-<<<<<<< HEAD
 			target: 'es2015',
 			sourcemap: false,
-=======
-			target: "es2015",
->>>>>>> 3fe1fe86
 			rollupOptions: {
 				maxParallelFileOps: 2,
 				onwarn(warning, warn) {
