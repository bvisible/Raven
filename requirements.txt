# frappe -- https://github.com/frappe/frappe is installed via 'bench init'
linkpreview
openai
<<<<<<< HEAD

# OpenAI Agents SDK and RAG dependencies
openai-agents>=0.0.9
langchain>=0.3.0,<0.4.0
langchain-community>=0.3.0,<0.4.0
langchain-openai>=0.3.0,<0.4.0

# Vector database backends for RAG
chromadb>=1.0.0
faiss-cpu>=1.10.0
weaviate-client>=4.0.0

# Embeddings models for local RAG
sentence-transformers>=2.3.0
setfit

# Document processing
unstructured>=0.17.0
pdf2image>=1.16.3
pytesseract>=0.3.10
PyPDF2>=3.0.0  # For PDF preprocessing and compatibility fixes
=======
blurhash-python
>>>>>>> e40934f3
<|MERGE_RESOLUTION|>--- conflicted
+++ resolved
@@ -1,7 +1,6 @@
 # frappe -- https://github.com/frappe/frappe is installed via 'bench init'
 linkpreview
 openai
-<<<<<<< HEAD
 
 # OpenAI Agents SDK and RAG dependencies
 openai-agents>=0.0.9
@@ -23,6 +22,4 @@
 pdf2image>=1.16.3
 pytesseract>=0.3.10
 PyPDF2>=3.0.0  # For PDF preprocessing and compatibility fixes
-=======
-blurhash-python
->>>>>>> e40934f3
+blurhash-python