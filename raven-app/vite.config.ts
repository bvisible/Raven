--- conflicted
+++ resolved
@@ -2,31 +2,21 @@
 import { defineConfig } from 'vite';
 import react from '@vitejs/plugin-react'
 import proxyOptions from './proxyOptions';
-<<<<<<< HEAD
-=======
 import svgr from "vite-plugin-svgr";
->>>>>>> de85925b
 import { VitePWA } from 'vite-plugin-pwa'
 
 /// <reference types="vite-plugin-svgr/client" />
 // https://vitejs.dev/config/
 export default defineConfig({
-<<<<<<< HEAD
-	plugins: [
-		react(),
-		VitePWA({
-			registerType: 'autoUpdate',
-			srcDir: path.resolve(__dirname, 'src/'),
-			filename: 'serviceWorker.js',
-			strategies: 'injectManifest',
-			devOptions: {
-				enabled: true
-			}
-		})
-	],
-=======
-	plugins: [react(), svgr(), VitePWA({ registerType: 'autoUpdate' })],
->>>>>>> de85925b
+	plugins: [react(), svgr(), VitePWA({
+		registerType: 'autoUpdate',
+		srcDir: path.resolve(__dirname, 'src/'),
+		filename: 'serviceWorker.js',
+		strategies: 'injectManifest',
+		devOptions: {
+			enabled: true
+		}
+	})],
 	server: {
 		port: 8080,
 		proxy: proxyOptions
