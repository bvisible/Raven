--- conflicted
+++ resolved
@@ -2,16 +2,11 @@
 import { createContext, PropsWithChildren, useEffect, useMemo } from 'react'
 import { useParams } from 'react-router-dom'
 import { useFrappeEventListener } from '../../hooks/useFrappeEventListener'
-<<<<<<< HEAD
 import { RavenChannelMember } from '../../types/RavenChannelManagement/RavenChannelMember'
 import { RavenChannel } from '../../types/RavenChannelManagement/RavenChannel'
 import { User } from '../../types/Core/User'
-=======
-import { ChannelData } from '../../types/Channel/Channel'
-import { User } from '../../types/User/User'
 import { Box } from '@chakra-ui/react'
 import { ErrorBanner } from '../../components/layout/AlertBanner'
->>>>>>> 701ee1e6
 
 type ChannelInfo = {
     channel_members: ChannelMembersDetails[],
