--- conflicted
+++ resolved
@@ -3,11 +3,6 @@
     channel_name: string,
     type: string,
     is_direct_message: number,
-<<<<<<< HEAD
-    creation: string,
-    owner: string,
-    channel_description: string
-=======
     is_self_message: number,
     creation: string,
     owner: string,
@@ -20,5 +15,4 @@
     full_name: string,
     user_id: string,
     user_image: string,
->>>>>>> 634a9f34
 }