import { RavenMention } from './RavenMention'

export interface RavenMessage {
	creation: string
	name: string
	modified: string
	owner: string
	modified_by: string
	docstatus: 0 | 1 | 2
	parent?: string
	parentfield?: string
	parenttype?: string
	idx?: number
	/**	Channel ID : Link - Raven Channel	*/
	channel_id: string
	/**	Text : Long Text	*/
	text?: string
	/**	JSON : JSON	*/
	json?: any
	/**	Message Reactions : JSON	*/
	message_reactions?: any
	/**	Is Reply : Check	*/
	is_reply?: 0 | 1
	/**	Replied Message ID : Link - Raven Message	*/
	linked_message?: string
	/**	Replied Message Details : JSON	*/
	replied_message_details?: any
	/**	Message Type : Select	*/
	message_type?: "Text" | "Image" | "File"
	/**	Content : Long Text	*/
	content?: string
	/**	File : Attach	*/
	file?: string
	/**	Image Width : Data	*/
	image_width?: string
	/**	Image Height : Data	*/
	image_height?: string
	/**	File Thumbnail : Attach	*/
	file_thumbnail?: string
	/**	Thumbnail Width : Data	*/
	thumbnail_width?: string
	/**	Thumbnail Height : Data	*/
	thumbnail_height?: string
	/**	Link Doctype : Link - DocType	*/
	link_doctype?: string
	/**	Link Document : Dynamic Link	*/
	link_document?: string
	/**	Is Edited : Check	*/
	is_edited?: 0 | 1
<<<<<<< HEAD
	/**	Is Bot Message : Check	*/
	is_bot_message?: 0 | 1
	/**	Bot : Link - Raven User	*/
	bot?: string
=======
	/**	Mentions : Table - Raven Mention	*/
	mentions?: RavenMention[]
>>>>>>> 16e20866
}<|MERGE_RESOLUTION|>--- conflicted
+++ resolved
@@ -47,13 +47,10 @@
 	link_document?: string
 	/**	Is Edited : Check	*/
 	is_edited?: 0 | 1
-<<<<<<< HEAD
 	/**	Is Bot Message : Check	*/
 	is_bot_message?: 0 | 1
 	/**	Bot : Link - Raven User	*/
 	bot?: string
-=======
 	/**	Mentions : Table - Raven Mention	*/
 	mentions?: RavenMention[]
->>>>>>> 16e20866
 }