
export interface RavenUser {
	creation: string
	name: string
	modified: string
	owner: string
	modified_by: string
	docstatus: 0 | 1 | 2
	parent?: string
	parentfield?: string
	parenttype?: string
	idx?: number
	/**	Type : Select	*/
	type: "User" | "Bot"
	/**	User : Link - User	*/
	user?: string
	/**	Bot : Link - Raven Bot	*/
	bot?: string
	/**	Full Name : Data	*/
	full_name?: string
	/**	First Name : Data	*/
	first_name?: string
	/**	User Image : Attach Image	*/
<<<<<<< HEAD
	user_image?: string,
	enabled: 0 | 1
=======
	user_image?: string
	/**	Enabled : Check	*/
	enabled?: 0 | 1
>>>>>>> ce6f3823
}<|MERGE_RESOLUTION|>--- conflicted
+++ resolved
@@ -21,12 +21,7 @@
 	/**	First Name : Data	*/
 	first_name?: string
 	/**	User Image : Attach Image	*/
-<<<<<<< HEAD
-	user_image?: string,
-	enabled: 0 | 1
-=======
 	user_image?: string
 	/**	Enabled : Check	*/
 	enabled?: 0 | 1
->>>>>>> ce6f3823
 }