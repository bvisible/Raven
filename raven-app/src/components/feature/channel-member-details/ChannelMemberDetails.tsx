--- conflicted
+++ resolved
@@ -52,6 +52,7 @@
                         <AddMembersButton
                             channelData={channelData}
                             updateMembers={updateMembers}
+                            channelMembers={channelMembers}
                             variant='soft'
                             size='2'
                         />
@@ -63,20 +64,6 @@
             <Box className={'overflow-hidden overflow-y-scroll'}>
 
                 <Flex direction='column' gap='2'>
-<<<<<<< HEAD
-                    {/* if current user is a channel member and the channel is not a open channel, user can add more members to the channel */}
-                    {channelMembers[currentUser] && channelData.type !== 'Open' && channelData.is_archived == 0 &&
-                        <Flex className={'pl-2'}>
-                            <AddMembersButton
-                                channelData={channelData}
-                                channelMembers={channelMembers}
-                                updateMembers={updateMembers}
-                                variant='soft'
-                            />
-                        </Flex>
-                    }
-=======
->>>>>>> bca6b11c
 
                     {filteredMembers.length > 0 ? (
                         <Flex direction='column'>
