--- conflicted
+++ resolved
@@ -1,12 +1,7 @@
 import { EmailIcon } from "@chakra-ui/icons"
-<<<<<<< HEAD
 import { Text, Avatar, Divider, Drawer, DrawerBody, DrawerCloseButton, DrawerContent, DrawerHeader, DrawerOverlay, Stack, HStack, IconButton, Button, Icon, useColorMode } from "@chakra-ui/react"
 import { useFrappeGetCall, useFrappePostCall } from "frappe-react-sdk"
-=======
-import { useFrappePostCall } from "frappe-react-sdk"
-import { Text, Avatar, Divider, Drawer, DrawerBody, DrawerCloseButton, DrawerContent, DrawerHeader, DrawerOverlay, Stack, HStack, IconButton, Button, Icon, useColorMode, useDisclosure } from "@chakra-ui/react"
 import { useContext } from "react"
->>>>>>> 28f3c2d6
 import { BiMessage } from "react-icons/bi"
 import { BsFillCircleFill, BsCircle, BsClock } from "react-icons/bs"
 import { useNavigate } from "react-router-dom"
