--- conflicted
+++ resolved
@@ -18,12 +18,9 @@
 import './styles.css'
 import { FileMessage } from '../../../types/Messaging/Message'
 import { IoBookmark, IoBookmarkOutline } from 'react-icons/io5'
-<<<<<<< HEAD
 import { ChannelContext } from '../../../utils/channel/ChannelProvider'
-=======
 import { FilePreviewModal } from '../file-preview/FilePreviewModal'
 import { useModalManager, ModalTypes } from "../../../hooks/useModalManager"
->>>>>>> 6f841edb
 
 interface FilterInput {
     'from-user-filter': SelectOption[],
@@ -252,13 +249,8 @@
                                                     {f.message_type === 'Image' && <Image src={f.file} alt='File preview' boxSize={'36px'} rounded='md' fit='cover' />}
                                                 </Center>
                                                 <Stack spacing={0}>
-<<<<<<< HEAD
                                                     {f.file && <Text fontSize='sm' as={Link} href={f.file} isExternal>{getFileName(f.file)}</Text>}
                                                     {users && <Text fontSize='xs' color='gray.500'>Shared by {Object.values(users).find((user: User) => user.name === f.owner)?.full_name} on {DateObjectToFormattedDateString(new Date(f.creation ?? ''))}</Text>}
-=======
-                                                    {f.file && <Text fontSize='sm' as={Link} onClick={onFilePreviewModalOpen}>{getFileName(f.file)}</Text>}
-                                                    {users && <Text fontSize='xs' color='gray.500'>Shared by {users.find((user: User) => user.name === f.owner)?.full_name} on {DateObjectToFormattedDateString(new Date(f.creation ?? ''))}</Text>}
->>>>>>> 6f841edb
                                                 </Stack>
                                             </HStack>
                                         )
