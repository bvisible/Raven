<<<<<<< HEAD
=======
import { Loader } from "@/components/common/Loader"
import { ErrorBanner } from "@/components/layout/AlertBanner"
>>>>>>> adfb99b8
import { RavenWebhook } from "@/types/RavenIntegrations/RavenWebhook"
import { DateMonthYear } from "@/utils/dateConversions"
import { DIALOG_CONTENT_CLASS } from "@/utils/layout/dialog"
import { Flex, Badge, IconButton, AlertDialog, Text } from "@radix-ui/themes"
import { useState } from "react"
import { BiEdit, BiTrash } from "react-icons/bi"
import { useNavigate } from "react-router-dom"
<<<<<<< HEAD
import { AlertContent } from "../../settings/common/DeleteAlert"
=======
import { toast } from "sonner"
>>>>>>> adfb99b8

export const WebhookItem = ({ webhook, mutate }: { webhook: RavenWebhook, mutate: () => void }) => {

    const navigate = useNavigate()

    const [open, setOpen] = useState(false)
    const onClose = () => {
        setOpen(false)
    }

    return (
        <Flex direction='column' gap='2' width='100%' justify={'between'} className="border border-gray-4 dark:border-gray-6 rounded-radius2 p-3">
            <Flex direction='row' align='center' justify='between'>
                <Flex direction='column' gap='1'>
                    <Flex direction={'row'} gap={'2'}>
                        <Text size={'2'} weight={'bold'}>{webhook.name}</Text>
                        <Badge color={webhook.enabled ? 'green' : 'red'}>{webhook.enabled ? 'Enabled' : 'Disabled'}</Badge>
                    </Flex>
                    <Text size='1' style={{
                        fontStyle: 'italic',
                        color: 'gray'
                    }}>Created by {webhook.owner} on <DateMonthYear date={webhook.creation} /></Text>
                </Flex>
                <Flex direction={'row'} gap={'2'} align={'center'}>
                    <IconButton
                        variant="ghost"
                        color="gray"
                        aria-label="Click to edit webhook"
                        title='Edit webhook'
                        onClick={() => navigate(`./${webhook.name}`)}
                        style={{
                            // @ts-ignore
                            '--icon-button-ghost-padding': '0',
                            height: 'var(--base-button-height)',
                            width: 'var(--base-button-height)',
                        }}>
                        <BiEdit size='16' />
                    </IconButton>
                    <AlertDialog.Root open={open} onOpenChange={setOpen}>
                        <AlertDialog.Trigger>
                            <IconButton
                                variant="ghost"
                                color="red"
                                aria-label="Click to delete webhook"
                                title='Delete webhook'
                                onClick={() => { }}
                                style={{
                                    // @ts-ignore
                                    '--icon-button-ghost-padding': '0',
                                    height: 'var(--base-button-height)',
                                    width: 'var(--base-button-height)',
                                }}>
                                <BiTrash size='16' />
                            </IconButton>
                        </AlertDialog.Trigger>
                        <AlertDialog.Content className={DIALOG_CONTENT_CLASS}>
                            <AlertContent doctype="Raven Webhook" docname={webhook.name} onClose={onClose} onUpdate={mutate} />
                        </AlertDialog.Content>
                    </AlertDialog.Root>
                </Flex>
            </Flex>
        </Flex>
    )
<<<<<<< HEAD
=======
}

const DeleteWebhookAlertContent = ({ webhhookID, onClose, mutate }: { webhhookID: string, onClose: () => void, mutate: () => void }) => {

    const { deleteDoc, error, loading } = useFrappeDeleteDoc()

    const onDelete = () => {
        deleteDoc('Raven Webhook', webhhookID).then(() => {
            mutate()
            onClose()
            toast.error('Webhook deleted.')
        })
    }

    return (
        <>
            <AlertDialog.Title>
                <Text>{webhhookID}</Text>
            </AlertDialog.Title>
            <Flex direction={'column'} gap='2'>
                <ErrorBanner error={error} />
                <Text size='2'>Are you sure you want to delete this webhook?</Text>
            </Flex>
            <Flex gap="3" mt="4" justify="end">
                <AlertDialog.Cancel>
                    <Button variant="soft" color="gray" onClick={onClose}>
                        Cancel
                    </Button>
                </AlertDialog.Cancel>
                <AlertDialog.Action>
                    <Button variant="solid" color="red" onClick={onDelete} disabled={loading}>
                        {loading && <Loader />}
                        {loading ? "Deleting" : `Delete`}
                    </Button>
                </AlertDialog.Action>
            </Flex>
        </>
    )

>>>>>>> adfb99b8
}<|MERGE_RESOLUTION|>--- conflicted
+++ resolved
@@ -1,8 +1,5 @@
-<<<<<<< HEAD
-=======
 import { Loader } from "@/components/common/Loader"
 import { ErrorBanner } from "@/components/layout/AlertBanner"
->>>>>>> adfb99b8
 import { RavenWebhook } from "@/types/RavenIntegrations/RavenWebhook"
 import { DateMonthYear } from "@/utils/dateConversions"
 import { DIALOG_CONTENT_CLASS } from "@/utils/layout/dialog"
@@ -10,11 +7,8 @@
 import { useState } from "react"
 import { BiEdit, BiTrash } from "react-icons/bi"
 import { useNavigate } from "react-router-dom"
-<<<<<<< HEAD
 import { AlertContent } from "../../settings/common/DeleteAlert"
-=======
 import { toast } from "sonner"
->>>>>>> adfb99b8
 
 export const WebhookItem = ({ webhook, mutate }: { webhook: RavenWebhook, mutate: () => void }) => {
 
@@ -78,9 +72,6 @@
             </Flex>
         </Flex>
     )
-<<<<<<< HEAD
-=======
-}
 
 const DeleteWebhookAlertContent = ({ webhhookID, onClose, mutate }: { webhhookID: string, onClose: () => void, mutate: () => void }) => {
 
@@ -119,5 +110,4 @@
         </>
     )
 
->>>>>>> adfb99b8
 }