--- conflicted
+++ resolved
@@ -4,11 +4,7 @@
 import { useContext, useEffect } from 'react'
 import { AiOutlineEdit } from 'react-icons/ai'
 import { VscTrash } from 'react-icons/vsc'
-<<<<<<< HEAD
-import { IoBookmarkOutline, IoChatboxEllipsesOutline } from 'react-icons/io5'
-=======
-import { IoBookmark, IoBookmarkOutline } from 'react-icons/io5'
->>>>>>> 14c0f680
+import { IoBookmark, IoBookmarkOutline, IoChatboxEllipsesOutline } from 'react-icons/io5'
 import { UserContext } from '../../../utils/auth/UserProvider'
 import { DeleteMessageModal } from '../message-details/DeleteMessageModal'
 import { EditMessageModal } from '../message-details/EditMessageModal'
@@ -21,17 +17,11 @@
     showButtons: {}
     handleScroll: (newState: boolean) => void,
     is_continuation: 1 | 0,
-<<<<<<< HEAD
     replyToMessage?: (message: Message) => void
-}
-
-export const ActionsPalette = ({ message, showButtons, handleScroll, is_continuation, replyToMessage }: ActionButtonPaletteProps) => {
-=======
     mutate: () => void
 }
 
-export const ActionsPalette = ({ message, showButtons, handleScroll, is_continuation, mutate }: ActionButtonPaletteProps) => {
->>>>>>> 14c0f680
+export const ActionsPalette = ({ message, showButtons, handleScroll, is_continuation, mutate, replyToMessage }: ActionButtonPaletteProps) => {
 
     const { name, owner, message_type } = message
 
@@ -83,11 +73,11 @@
     useEffect(() => {
         handleScroll(modalManager.modalType !== ModalTypes.EmojiPicker)
     }, [modalManager.modalType])
-
-<<<<<<< HEAD
+  
     const onReplyClick = () => {
         replyToMessage && replyToMessage(message)
-=======
+    }
+        
     const { call } = useFrappePostCall('frappe.desk.like.toggle_like')
 
     const handleLike = (id: string, value: string) => {
@@ -100,7 +90,6 @@
 
     const checkLiked = (likedBy: string) => {
         return JSON.parse(likedBy ?? '[]')?.length > 0 && JSON.parse(likedBy ?? '[]')?.includes(currentUser)
->>>>>>> 14c0f680
     }
 
     return (
