--- conflicted
+++ resolved
@@ -51,17 +51,9 @@
             deleteDoc(doctype, docname)
                 .then(() => {
                     onClose()
-<<<<<<< HEAD
                     if (onUpdate) onUpdate()
                     if (path) navigate(path)
-                    toast({
-                        title: `${docname} deleted`,
-                        variant: 'success',
-                    })
-=======
-                    navigate(path)
                     toast(`Event ${docname} deleted.`)
->>>>>>> adfb99b8
                 })
         }
     }
