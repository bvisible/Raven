import { Stack } from "@chakra-ui/react"
import { Message } from "../../../types/Messaging/Message"
import { ChatMessage } from "./ChatMessage"

interface ChatHistoryProps {
    messages: Message[]
}

export const ChatHistory = ({ messages }: ChatHistoryProps) => {
    return (
        <Stack spacing={4} justify='end' direction={'column-reverse'} h='70vh' overflow={'scroll'}>
            {messages.map((message) => {
<<<<<<< HEAD
                return <ChatMessage key={message.name} name={message.name} text={message.text} user={message.owner} timestamp={message.creation} />
=======
                return <ChatMessage key={message.name} text={message.text} user={message.owner} timestamp={new Date(message.creation)} />
>>>>>>> 73a884b4
            })}
        </Stack>
    )
}<|MERGE_RESOLUTION|>--- conflicted
+++ resolved
@@ -10,11 +10,7 @@
     return (
         <Stack spacing={4} justify='end' direction={'column-reverse'} h='70vh' overflow={'scroll'}>
             {messages.map((message) => {
-<<<<<<< HEAD
-                return <ChatMessage key={message.name} name={message.name} text={message.text} user={message.owner} timestamp={message.creation} />
-=======
-                return <ChatMessage key={message.name} text={message.text} user={message.owner} timestamp={new Date(message.creation)} />
->>>>>>> 73a884b4
+                return <ChatMessage key={message.name} name={message.name} text={message.text} user={message.owner} timestamp={new Date(message.creation)} />
             })}
         </Stack>
     )
