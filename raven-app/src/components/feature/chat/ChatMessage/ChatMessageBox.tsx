import { Avatar, Box, BoxProps, Button, HStack, Stack, StackDivider, Text, Tooltip, useColorMode } from "@chakra-ui/react"
import { useContext, useState } from "react"
import { User } from "../../../../types/User/User"
import { ChannelContext } from "../../../../utils/channel/ChannelProvider"
import { DateObjectToTimeString, DateObjectToFormattedDateStringWithoutYear } from "../../../../utils/operations"
import { ActionsPalette } from "../../message-action-palette/ActionsPalette"
import { MessageReactions } from "./MessageReactions"
import { Message, MessageBlock } from "../../../../types/Messaging/Message"
import { PreviousMessageBox } from "../MessageReply/PreviousMessageBox"

interface ChatMessageBoxProps extends BoxProps {
    message: Message,
    handleScroll?: (newState: boolean) => void,
    children?: React.ReactNode,
    onOpenUserDetailsDrawer?: (selectedUser: User) => void,
    handleScrollToMessage?: (name: string, channel: string, messages: MessageBlock[]) => void,
<<<<<<< HEAD
    replyToMessage?: (message: Message) => void
}

export const ChatMessageBox = ({ message, onOpenUserDetailsDrawer, handleScroll, children, handleScrollToMessage, replyToMessage, ...props }: ChatMessageBoxProps) => {
=======
    mutate: () => void
}

export const ChatMessageBox = ({ message, onOpenUserDetailsDrawer, handleScroll, children, handleScrollToMessage, mutate, ...props }: ChatMessageBoxProps) => {
>>>>>>> 14c0f680

    const { colorMode } = useColorMode()
    const textColor = colorMode === 'light' ? 'gray.800' : 'gray.50'
    const [showButtons, setShowButtons] = useState<{}>({ visibility: 'hidden' })
    const { channelMembers, users } = useContext(ChannelContext)
    const { name, owner: user, creation: timestamp, message_reactions, is_continuation, is_reply, linked_message } = message

    return (
        <Box
            pt={is_continuation === 0 ? '2' : '1'}
            pb='1'
            px='2'
            zIndex={1}
            position={'relative'}
            _hover={{
                bg: colorMode === 'light' && 'gray.50' || 'gray.800',
                borderRadius: 'md'
            }}
            rounded='md'
            onMouseEnter={e => {
                setShowButtons({ visibility: 'visible' })
            }}
            onMouseLeave={e => {
                setShowButtons({ visibility: 'hidden' })
            }}
            {...props}>

            {is_continuation === 0 &&
                <HStack spacing={2} alignItems='flex-start'>
                    <Avatar name={channelMembers?.[user]?.full_name ?? users?.[user]?.full_name ?? user} src={channelMembers?.[user]?.user_image ?? users?.[user]?.user_image} borderRadius={'md'} boxSize='36px' />
                    <Stack spacing='1'>
                        <HStack>
                            <HStack divider={<StackDivider />} align='flex-start'>
                                <Button variant='link' onClick={() => onOpenUserDetailsDrawer?.(channelMembers?.[user])}>
                                    <Text fontSize='sm' lineHeight={'0.9'} fontWeight="bold" as='span' color={textColor}>{channelMembers?.[user]?.full_name ?? users?.[user]?.full_name ?? user}</Text>
                                </Button>
                                <Tooltip hasArrow label={`${DateObjectToFormattedDateStringWithoutYear(new Date(timestamp))} at ${DateObjectToTimeString(new Date(timestamp))}`} placement='top' rounded='md'>
                                    <Text fontSize="xs" lineHeight={'0.9'} color="gray.500" _hover={{ textDecoration: 'underline' }}>{DateObjectToTimeString(new Date(timestamp))}</Text>
                                </Tooltip>
                            </HStack>
                        </HStack>
                        {is_reply === 1 && linked_message &&
                            <PreviousMessageBox previous_message_id={linked_message} />
                        }
                        {children}
                        <MessageReactions message_reactions={message_reactions} name={name} />
                    </Stack>
                </HStack>
            }

            {is_continuation === 1 &&
                <HStack spacing={3.5}>
                    <Tooltip hasArrow label={`${DateObjectToFormattedDateStringWithoutYear(new Date(timestamp))} at ${DateObjectToTimeString(new Date(timestamp))}`} placement='top' rounded='md'>
                        <Text pl='1' style={showButtons} fontSize={'xs'} color="gray.500" _hover={{ textDecoration: 'underline' }}>{DateObjectToTimeString(new Date(timestamp)).split(' ')[0]}</Text>
                    </Tooltip>
                    <Stack spacing='1' pt='0.5'>
                        {is_reply === 1 && linked_message &&
                            <PreviousMessageBox previous_message_id={linked_message} />
                        }
                        {children}
                        <MessageReactions name={name} message_reactions={message_reactions} />
                    </Stack>
                </HStack>
            }

            {message && handleScroll && <ActionsPalette
                message={message}
                showButtons={showButtons}
                handleScroll={handleScroll}
                is_continuation={is_continuation}
<<<<<<< HEAD
                replyToMessage={replyToMessage} />
=======
                mutate={mutate} />
>>>>>>> 14c0f680
            }

        </Box>
    )
}<|MERGE_RESOLUTION|>--- conflicted
+++ resolved
@@ -14,17 +14,11 @@
     children?: React.ReactNode,
     onOpenUserDetailsDrawer?: (selectedUser: User) => void,
     handleScrollToMessage?: (name: string, channel: string, messages: MessageBlock[]) => void,
-<<<<<<< HEAD
     replyToMessage?: (message: Message) => void
-}
-
-export const ChatMessageBox = ({ message, onOpenUserDetailsDrawer, handleScroll, children, handleScrollToMessage, replyToMessage, ...props }: ChatMessageBoxProps) => {
-=======
     mutate: () => void
 }
 
-export const ChatMessageBox = ({ message, onOpenUserDetailsDrawer, handleScroll, children, handleScrollToMessage, mutate, ...props }: ChatMessageBoxProps) => {
->>>>>>> 14c0f680
+export const ChatMessageBox = ({ message, onOpenUserDetailsDrawer, handleScroll, children, handleScrollToMessage, mutate, replyToMessage, ...props }: ChatMessageBoxProps) => {
 
     const { colorMode } = useColorMode()
     const textColor = colorMode === 'light' ? 'gray.800' : 'gray.50'
@@ -95,11 +89,8 @@
                 showButtons={showButtons}
                 handleScroll={handleScroll}
                 is_continuation={is_continuation}
-<<<<<<< HEAD
                 replyToMessage={replyToMessage} />
-=======
                 mutate={mutate} />
->>>>>>> 14c0f680
             }
 
         </Box>
