--- conflicted
+++ resolved
@@ -1,13 +1,9 @@
-<<<<<<< HEAD
-import { Avatar, Box, BoxProps, Button, HStack, Icon, Image, Link, Stack, StackDivider, Text, useColorMode, useDisclosure } from "@chakra-ui/react"
-=======
-import { Avatar, Box, Button, HStack, Icon, Image, Link, Stack, StackDivider, Tag, Text, Tooltip, useColorMode, useDisclosure } from "@chakra-ui/react"
->>>>>>> c7a448cc
+import { Avatar, Box, BoxProps, Button, HStack, Icon, Image, Link, Stack, StackDivider, Tag, Text, Tooltip, useColorMode, useDisclosure } from "@chakra-ui/react"
 import { useContext, useState } from "react"
 import { User } from "../../../types/User/User"
 import { ChannelContext } from "../../../utils/channel/ChannelProvider"
 import { getFileExtensionIcon } from "../../../utils/layout/fileExtensionIcon"
-import { DateObjectToFormattedDateStringWithoutYear, DateObjectToTimeString } from "../../../utils/operations"
+import { DateObjectToTimeString, DateObjectToFormattedDateStringWithoutYear } from "../../../utils/operations"
 import { MarkdownRenderer } from "../markdown-viewer/MarkdownRenderer"
 import { SetUserStatus } from "../user-details/SetUserStatus"
 import { UserProfileDrawer } from "../user-details/UserProfileDrawer"
@@ -33,11 +29,7 @@
     channelID?: string
 }
 
-<<<<<<< HEAD
-export const ChatMessage = ({ name, user, timestamp, text, image, file, isContinuation, isSearchResult, creation, channelName, channelID, ...props }: ChatMessageProps) => {
-=======
-export const ChatMessage = ({ name, user, timestamp, text, image, file, message_reactions, isContinuation, isSearchResult, creation }: ChatMessageProps) => {
->>>>>>> c7a448cc
+export const ChatMessage = ({ name, user, timestamp, text, image, file, isContinuation, isSearchResult, creation, channelName, channelID, message_reactions, ...props }: ChatMessageProps) => {
 
     const { colorMode } = useColorMode()
     const { channelMembers } = useContext(ChannelContext)
@@ -67,7 +59,6 @@
             }}
             onMouseLeave={e => {
                 setShowButtons({ visibility: 'hidden' })
-<<<<<<< HEAD
             }}
             {...props}>
             {isSearchResult && creation && <HStack pb={1.5} spacing={1}>
@@ -75,20 +66,12 @@
                 <Text fontSize='small'>- {new Date(creation).toDateString()}</Text>
                 <Link style={showButtons} onClick={() => navigate(`/channel/${channelID}`)} pl={1}>{channelName ? <Text fontSize={'small'}>View Channel</Text> : <Text fontSize={'small'}>View Chat</Text>}</Link>
             </HStack>}
-            <HStack justifyContent='space-between' alignItems='flex-start'>
-                {isContinuation ?
-                    <HStack spacing={3}>
-                        <Text pl='1' style={showButtons} fontSize={'xs'} color="gray.500">{DateObjectToTimeString(timestamp).split(' ')[0]}</Text>
-=======
-            }}>
-            {isSearchResult && creation && <HStack pb='8px'><Text fontWeight='bold' fontSize='md'>{channelData?.channel_name}</Text><Text fontSize='sm'>- {new Date(creation).toDateString()}</Text><Button variant='link' style={showButtons} fontWeight='light' size='sm' onClick={() => navigate(`/channel/${channelData?.name}`)}>View Channel</Button></HStack>}
             {isContinuation ?
                 <HStack spacing={3}>
                     <Tooltip hasArrow label={`${DateObjectToFormattedDateStringWithoutYear(timestamp)} at ${DateObjectToTimeString(timestamp)}`} placement='top' rounded='md'>
                         <Text pl='1' style={showButtons} fontSize={'xs'} color="gray.500" _hover={{ textDecoration: 'underline' }}>{DateObjectToTimeString(timestamp).split(' ')[0]}</Text>
                     </Tooltip>
                     <Stack spacing='1'>
->>>>>>> c7a448cc
                         <DisplayMessageContent text={text} image={image} file={file} onImagePreviewModalOpen={onImagePreviewModalOpen} onPDFPreviewModalOpen={onPDFPreviewModalOpen} />
                         <DisplayReactions name={name} message_reactions={message_reactions} />
                     </Stack>
