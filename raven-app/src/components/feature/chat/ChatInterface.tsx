import { Avatar, AvatarBadge, Box, Button, HStack, Stack, Text, useColorMode, useDisclosure, useToast } from "@chakra-ui/react"
import { useFrappeCreateDoc, useFrappeGetCall, useFrappeGetDocList } from "frappe-react-sdk"
import { useContext } from "react"
import { BiGlobe, BiHash, BiLockAlt } from "react-icons/bi"
import { useFrappeEventListener } from "../../../hooks/useFrappeEventListener"
import { ChannelData } from "../../../types/Channel/Channel"
import { Message } from "../../../types/Messaging/Message"
import { ChannelContext } from "../../../utils/channel/ChannelProvider"
import { UserDataContext } from "../../../utils/user/UserDataProvider"
import { AlertBanner } from "../../layout/AlertBanner"
import { PageHeader } from "../../layout/Heading/PageHeader"
import { PageHeading } from "../../layout/Heading/PageHeading"
import { FullPageLoader } from "../../layout/Loaders"
import { AddChannelMemberModal } from "../channels/AddChannelMemberModal"
import { ViewChannelDetailsModal } from "../channels/ViewChannelDetailsModal"
import { ViewOrAddMembersButton } from "../view-or-add-members/ViewOrAddMembersButton"
import { ChatHistory } from "./ChatHistory"
import { ChatInput } from "./ChatInput"

export const ChatInterface = () => {

    const { channelData, channelMembers } = useContext(ChannelContext)
    const userData = useContext(UserDataContext)
    const user = userData?.name
    const peer = Object.keys(channelMembers).filter((member) => member !== user)[0]
    const { data: channelList, error: channelListError } = useFrappeGetCall<{ message: ChannelData[] }>("raven.raven_channel_management.doctype.raven_channel.raven_channel.get_channel_list")
    const { data, error, mutate } = useFrappeGetDocList<Message>('Raven Message', {
<<<<<<< HEAD
        fields: ["text", "creation", "name", "owner"],
        filters: [["channel_id", "=", channelData?.name ?? null]],
=======
        fields: ["text", "creation", "name", "owner", "message_type", "file"],
        filters: [["channel_id", "=", channelData[0].name ?? null]],
>>>>>>> 24e3d102
        orderBy: {
            field: "creation",
            order: 'desc'
        },
        limit: 500
    })
    const { colorMode } = useColorMode()

    useFrappeEventListener('message_received', (data) => {
        if (data.channel_id === channelData?.name) {
            mutate()
        }
    })

    useFrappeEventListener('message_deleted', (data) => {
        if (data.channel_id === channelData?.name) {
            mutate()
        }
    })

    useFrappeEventListener('message_updated', (data) => {
        if (data.channel_id === channelData?.name) {
            mutate()
        }
    })

    const allMembers = Object.values(channelMembers).map((member) => {
        return {
            id: member.name,
            value: member.full_name
        }
    })

    const allChannels = channelList?.message.map((channel) => {
        return {
            id: channel.name,
            value: channel.channel_name
        }
    })

    const { isOpen: isViewDetailsModalOpen, onOpen: onViewDetailsModalOpen, onClose: onViewDetailsModalClose } = useDisclosure()
    const { isOpen, onOpen, onClose } = useDisclosure()
    const { createDoc, error: joinError } = useFrappeCreateDoc()
    const toast = useToast()

    const joinChannel = () => {
        return createDoc('Raven Channel Member', {
            channel_id: channelData?.name,
            user_id: user
        }).then(() => {
            toast({
                title: 'Channel joined successfully',
                status: 'success',
                duration: 1000,
                position: 'bottom',
                variant: 'solid',
                isClosable: true
            })
        })
            .catch((e) => {
                toast({
                    title: 'Error: could not join channel.',
                    status: 'error',
                    duration: 3000,
                    position: 'bottom',
                    variant: 'solid',
                    isClosable: true,
                    description: `${e.message}`
                })
            })
    }

    if (error) {
        return (
            <Box p={4}>
                <AlertBanner status='error' heading={error.message}>{error.httpStatus}: {error.httpStatusText}</AlertBanner>
            </Box>
        )
    }

    else if (allChannels && allMembers) return (
        <>
            <PageHeader>
                {channelData && user &&
                    <PageHeading>
                        <HStack>
                            {channelData.is_direct_message == 1
                                ?
                                (channelData.is_self_message == 0 ?
                                    <HStack>
                                        <Avatar name={channelMembers?.[peer]?.full_name} src={channelMembers?.[peer]?.user_image} borderRadius={'lg'} size="sm" />
                                        <Text>{channelMembers?.[peer]?.full_name}</Text>
                                    </HStack> :
                                    <HStack>
                                        <Avatar name={channelMembers?.[user]?.full_name} src={channelMembers?.[user]?.user_image} borderRadius={'lg'} size="sm">
                                            <AvatarBadge boxSize='0.88em' bg='green.500' />
                                        </Avatar>
                                        <Text>{channelMembers?.[user]?.full_name}</Text><Text fontSize='sm' color='gray.500'>(You)</Text>
                                    </HStack>) :
                                (channelData?.type === 'Private' &&
                                    <HStack><BiLockAlt /><Text>{channelData?.channel_name}</Text></HStack> ||
                                    channelData?.type === 'Public' &&
                                    <HStack><BiHash /><Text>{channelData?.channel_name}</Text></HStack> ||
                                    channelData?.type === 'Open' &&
                                    <HStack><BiGlobe /><Text>{channelData?.channel_name}</Text></HStack>
                                )}
                        </HStack>
                    </PageHeading>
                }
                {channelData?.is_direct_message == 0 &&
                    <ViewOrAddMembersButton onClickViewMembers={onViewDetailsModalOpen} onClickAddMembers={onOpen} />}
            </PageHeader>
            <Stack h='calc(100vh - 54px)' justify={'flex-end'} p={4} overflow='hidden' mt='16'>
                {data &&
                    <ChatHistory messages={data} />
                }
                {user && user in channelMembers ?
                    <ChatInput channelID={channelData?.name ?? ''} allChannels={allChannels} allMembers={allMembers} /> :
                    <Box border='1px' borderColor={'gray.500'} rounded='lg' bottom='2' boxShadow='base' position='fixed' w='calc(98vw - var(--sidebar-width))' bg={colorMode === "light" ? "white" : "gray.800"} p={4}>
                        <HStack justify='center' align='center' pb={4}><BiHash /><Text>{channelData?.channel_name}</Text></HStack>
                        <HStack justify='center' align='center' spacing={4}><Button colorScheme='blue' variant='outline' size='sm' onClick={onViewDetailsModalOpen}>Details</Button><Button colorScheme='blue' variant='solid' size='sm' onClick={joinChannel}>Join Channel</Button></HStack></Box>}
            </Stack>
            <ViewChannelDetailsModal isOpen={isViewDetailsModalOpen} onClose={onViewDetailsModalClose} />
            <AddChannelMemberModal isOpen={isOpen} onClose={onClose} />
        </>
    )

    else if (channelListError) return (
        <Box p={4}>
            <AlertBanner status='error' heading={channelListError.message}>{channelListError.httpStatus}: {channelListError.httpStatusText}</AlertBanner>
        </Box>
    )

    else return (
        <FullPageLoader />
    )
}<|MERGE_RESOLUTION|>--- conflicted
+++ resolved
@@ -25,13 +25,8 @@
     const peer = Object.keys(channelMembers).filter((member) => member !== user)[0]
     const { data: channelList, error: channelListError } = useFrappeGetCall<{ message: ChannelData[] }>("raven.raven_channel_management.doctype.raven_channel.raven_channel.get_channel_list")
     const { data, error, mutate } = useFrappeGetDocList<Message>('Raven Message', {
-<<<<<<< HEAD
-        fields: ["text", "creation", "name", "owner"],
-        filters: [["channel_id", "=", channelData?.name ?? null]],
-=======
         fields: ["text", "creation", "name", "owner", "message_type", "file"],
-        filters: [["channel_id", "=", channelData[0].name ?? null]],
->>>>>>> 24e3d102
+        filters: [["channel_id", "=", channelData.name ?? null]],
         orderBy: {
             field: "creation",
             order: 'desc'
