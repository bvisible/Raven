--- conflicted
+++ resolved
@@ -49,7 +49,13 @@
         setSelectedMessage(null)
     }
 
-<<<<<<< HEAD
+    const isUserInChannel = useMemo(() => {
+        if (user && channelMembers) {
+            return user in channelMembers
+        }
+        return false
+    }, [user, channelMembers])
+      
     if (isLoading) {
         return <FullPageLoader />
     }
@@ -57,14 +63,6 @@
     if (error) {
         return <Box p={2}><ErrorBanner error={error} /></Box>
     }
-=======
-    const isUserInChannel = useMemo(() => {
-        if (user && channelMembers) {
-            return user in channelMembers
-        }
-        return false
-    }, [user, channelMembers])
->>>>>>> 70c12248
 
     if (data) {
         return (
