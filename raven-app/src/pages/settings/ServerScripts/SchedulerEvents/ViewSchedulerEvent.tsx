import { BackToList } from "@/components/feature/integrations/webhooks/BackToList"
import { DeleteAlert } from "@/components/feature/settings/common/DeleteAlert"
import { SchedulerEventsForm } from "@/components/feature/settings/scheduler-events/SchedulerEventsForm"
import { ErrorBanner } from "@/components/layout/AlertBanner"
<<<<<<< HEAD
import { useToast } from "@/hooks/useToast"
import { Badge, Box, Button, DropdownMenu, Flex, Heading, IconButton, Section } from "@radix-ui/themes"
=======
import { Badge, Box, Button, DropdownMenu, Flex, Heading, Section } from "@radix-ui/themes"
>>>>>>> adfb99b8
import { useFrappeGetDoc, useFrappeUpdateDoc } from "frappe-react-sdk"
import { useState } from "react"
import { FormProvider, useForm } from "react-hook-form"
import { BiDotsVerticalRounded } from "react-icons/bi"
import { FiArrowLeft, FiChevronDown } from "react-icons/fi"
import { useNavigate, useParams } from "react-router-dom"
import { toast } from "sonner"

export interface Props { }

const ViewSchedulerEvent = (props: Props) => {

    const { ID } = useParams<{ ID: string }>()

    const { data: eventData, error, mutate } = useFrappeGetDoc('Raven Scheduler Event', ID)

    return (
        <>
            {error && <ErrorBanner error={error} />}
            {eventData && <ViewSchedulerEventPage data={eventData} onUpdate={mutate} />}
        </>
    )
}


const ViewSchedulerEventPage = ({ data, onUpdate }: { data: any, onUpdate: () => void }) => {

    const [isOpen, setIsOpen] = useState(false)

    const navigate = useNavigate()

    const methods = useForm({
        defaultValues: {
            name: data.name,
            send_to: data.send_to,
            event_frequency: data.event_frequency,
            channel: data.channel,
            dm: data.dm,
            bot: data.bot,
            content: data.content,
            hour: data.cron_expression ? data.cron_expression.split(' ')[1] : '',
            minute: data.cron_expression ? data.cron_expression.split(' ')[0] : '',
            date: data.cron_expression ? data.cron_expression.split(' ')[2] : '',
            month: data.cron_expression ? data.cron_expression.split(' ')[3] : '',
            day: data.cron_expression ? data.cron_expression.split(' ')[4] : '',
        }
    })

    const { updateDoc, error, loading } = useFrappeUpdateDoc()

    const onSubmit = (data: any) => {
        console.log('called')
        let cron_expression = ''
        if (data.event_frequency === 'Every Day') {
            cron_expression = `${data.minute} ${data.hour} * * *`
        }
        if (data.event_frequency === 'Every Day of the week') {
            cron_expression = `${data.minute} ${data.hour} * * ${data.day}`
        }
        if (data.event_frequency === 'Date of the month') {
            cron_expression = `${data.minute} ${data.hour} ${data.date} * *`
        }
        if (data.event_frequency === 'Cron') {
            cron_expression = `${data.minute} ${data.hour} ${data.date} ${data.month} ${data.day}`
        }
        updateDoc('Raven Scheduler Event', data.name, {
            channel: data.channel,
            bot: data.bot,
            event_frequency: data.event_frequency,
            cron_expression: cron_expression,
            content: data.content,
        })
            .then(() => {
                onUpdate()
                toast.success("Scheduler Event updated")
            })
    }

    const onStatusToggle = () => {
        updateDoc('Raven Scheduler Event', data.name, {
            disabled: !data.disabled
        })
            .then(() => {
                onUpdate()
                toast(`Scheduler Event ${data.name} ${data.disabled ? "enabled" : "disabled"}`)
            })
    }

    const onClose = () => {
        setIsOpen(false)
    }

    return (
        <FormProvider {...methods}>
            <form onSubmit={methods.handleSubmit(onSubmit)}>
                <Box className="lg:mx-[10rem] md:mx-[5rem] mt-9 h-screen">
                    <BackToList label="Scheduled Messages" path="/settings/integrations/scheduled-messages" />
                    <Flex justify={'between'} mt={'6'}>
                        <Flex align={'center'} gap={'3'}>
                            <Heading>{data.name}</Heading>
                            <Badge color={data.disabled ? 'gray' : 'green'}>{data.disabled ? "Disabled" : "Enabled"}</Badge>
                        </Flex>
                        <Flex gap={'3'}>
                            <Button onClick={() => methods.handleSubmit(onSubmit)} disabled={loading || !methods.formState.isDirty}>Save</Button>
                            <DropdownMenu.Root>
                                <DropdownMenu.Trigger>
                                    <IconButton aria-label='Options' variant="soft" color="gray" style={{
                                        // @ts-ignore
                                        '--icon-button-ghost-padding': '0',
                                        height: 'var(--base-button-height)',
                                        width: 'var(--base-button-height)',
                                    }}>
                                        <BiDotsVerticalRounded />
                                    </IconButton>
                                </DropdownMenu.Trigger>
                                <DropdownMenu.Content>
                                    <DropdownMenu.Item onClick={onStatusToggle}>{data.disabled ? "Enable" : "Disable"}</DropdownMenu.Item>
                                    <DropdownMenu.Separator />
                                    <DropdownMenu.Item color="red" onClick={() => setIsOpen(true)}>
                                        Delete
                                    </DropdownMenu.Item>
                                </DropdownMenu.Content>
                            </DropdownMenu.Root>
                            <DeleteAlert doctype="Raven Scheduler Event" docname={data.name} isOpen={isOpen} onClose={onClose} path={'../../scheduled-messages'} />
                        </Flex>
                    </Flex>
                    <Section size={'2'}>
                        <ErrorBanner error={error} />
                        <SchedulerEventsForm edit />
                    </Section>
                </Box>
            </form>
        </FormProvider>
    )
}

export const Component = ViewSchedulerEvent<|MERGE_RESOLUTION|>--- conflicted
+++ resolved
@@ -2,12 +2,7 @@
 import { DeleteAlert } from "@/components/feature/settings/common/DeleteAlert"
 import { SchedulerEventsForm } from "@/components/feature/settings/scheduler-events/SchedulerEventsForm"
 import { ErrorBanner } from "@/components/layout/AlertBanner"
-<<<<<<< HEAD
-import { useToast } from "@/hooks/useToast"
 import { Badge, Box, Button, DropdownMenu, Flex, Heading, IconButton, Section } from "@radix-ui/themes"
-=======
-import { Badge, Box, Button, DropdownMenu, Flex, Heading, Section } from "@radix-ui/themes"
->>>>>>> adfb99b8
 import { useFrappeGetDoc, useFrappeUpdateDoc } from "frappe-react-sdk"
 import { useState } from "react"
 import { FormProvider, useForm } from "react-hook-form"
